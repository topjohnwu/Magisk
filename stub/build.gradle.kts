--- conflicted
+++ resolved
@@ -5,16 +5,10 @@
     id("org.lsposed.lsparanoid")
 }
 
-<<<<<<< HEAD
-paranoid {
-    obfuscationSeed = Arrays.hashCode(RAND_SEED)
-    includeSubprojects = true
-=======
 lsparanoid {
-    seed = if (RAND_SEED != 0) RAND_SEED else null
+    seed = Arrays.hashCode(RAND_SEED)
     includeDependencies = true
     global = true
->>>>>>> c1909d52
 }
 
 android {
