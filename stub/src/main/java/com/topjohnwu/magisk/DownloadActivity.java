--- conflicted
+++ resolved
@@ -3,18 +3,10 @@
 import static android.R.string.no;
 import static android.R.string.ok;
 import static android.R.string.yes;
-<<<<<<< HEAD
-import static com.topjohnwu.magisk.DelegateApplication.dynLoad;
 import static com.topjohnwu.magisk.R.string.dling;
 import static com.topjohnwu.magisk.R.string.no_internet_msg;
 import static com.topjohnwu.magisk.R.string.relaunch_app;
 import static com.topjohnwu.magisk.R.string.upgrade_msg;
-=======
-import static com.topjohnwu.magisk.R2.string.dling;
-import static com.topjohnwu.magisk.R2.string.no_internet_msg;
-import static com.topjohnwu.magisk.R2.string.relaunch_app;
-import static com.topjohnwu.magisk.R2.string.upgrade_msg;
->>>>>>> baa19f0c
 
 import android.app.Activity;
 import android.app.AlertDialog;
@@ -145,7 +137,6 @@
             SecretKey key = new SecretKeySpec(Bytes.key(), "AES");
             IvParameterSpec iv = new IvParameterSpec(Bytes.iv());
             cipher.init(Cipher.DECRYPT_MODE, key, iv);
-<<<<<<< HEAD
             var is = new CipherInputStream(new ByteArrayInputStream(Bytes.res()), cipher);
             var out = new FileOutputStream(apk);
             try (is; out) {
@@ -153,12 +144,6 @@
                 for (int read; (read = is.read(buf)) >= 0;) {
                     out.write(buf, 0, read);
                 }
-=======
-            InputStream is = new CipherInputStream(new ByteArrayInputStream(Bytes.res()), cipher);
-            try (InputStream gzip = new GZIPInputStream(is);
-                 OutputStream out = new FileOutputStream(apk)) {
-                APKInstall.transfer(gzip, out);
->>>>>>> baa19f0c
             }
             DynAPK.addAssetPath(getResources().getAssets(), apk.getPath());
         } catch (Exception ignored) {
