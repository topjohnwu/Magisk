--- conflicted
+++ resolved
@@ -122,17 +122,8 @@
         File apk = dynLoad ? DynAPK.current(this) : new File(getCacheDir(), "manager.apk");
         request(apkLink).setExecutor(AsyncTask.THREAD_POOL_EXECUTOR).getAsFile(apk, file -> {
             if (dynLoad) {
-<<<<<<< HEAD
-                InjectAPK.setup(this);
+                DynLoad.setup(this);
                 onSuccess.run();
-=======
-                DynLoad.setup(this);
-                runOnUiThread(() -> {
-                    dialog.dismiss();
-                    Toast.makeText(themed, relaunch_app, Toast.LENGTH_LONG).show();
-                    finish();
-                });
->>>>>>> 5a49bd3a
             } else {
                 var receiver = APKInstall.register(this, BuildConfig.APPLICATION_ID, onSuccess);
                 APKInstall.installapk(this, file);
