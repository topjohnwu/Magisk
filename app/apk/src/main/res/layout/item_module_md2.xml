--- conflicted
+++ resolved
@@ -139,14 +139,7 @@
                     android:clickable="true"
                     android:enabled="true"
                     android:focusable="true"
-                    android:alpha="@{item.updateReady ? 1.0f : 0.38f}"
-<<<<<<< HEAD
-                    android:textColor="@{item.updateReady ? (?attr/colorPrimary) : (?attr/colorOnSurfaceVariant)}"
-                    app:iconTint="@{item.updateReady ? (?attr/colorPrimary) : (?attr/colorOnSurfaceVariant)}"
-=======
-                    android:textColor="@{item.updateReady ? ?attr/colorPrimary : ?attr/colorOnSurfaceVariant}"
-                    app:iconTint="@{item.updateReady ? ?attr/colorPrimary : ?attr/colorOnSurfaceVariant}"
->>>>>>> 7675e560
+                    app:updateButtonAppearance="@{item.updateReady}"
                     android:onClick="@{() -> viewModel.onUpdateClicked(item)}"
                     android:text="@string/update"
                     android:textAllCaps="false"
