--- conflicted
+++ resolved
@@ -115,11 +115,7 @@
     <string name="update_available">ხელმისაწვდომია განახლება</string>
     <string name="module_installed">@string/home_installed_version</string>
     <string name="sorting_order">სორტირება</string>
-<<<<<<< HEAD
-    <string name="module_permission_declined">დართეთ მეხსიერებასთან წვდომის ნებართვა ამ ფუნქციის გამოსაყნებლად</string>
-=======
     <string name="external_rw_permission_denied">დართეთ მეხსიერებასთან წვდომის ნებართვა ამ ფუნქციის გამოსაყნებლად</string>
->>>>>>> f870418b
 
     <!--Settings -->
     <string name="settings_dark_mode_title">თემების ჩამონათვალი</string>
@@ -212,10 +208,7 @@
     <string name="proprietary_title">კუთვნილი კოდის გადმოწერა</string>
     <string name="setup_fail">ინსტალაცია ჩაიშალა</string>
     <string name="env_fix_title">სჭირდება დამატებითი გამართვა</string>
-<<<<<<< HEAD
     <string name="env_fix_msg">თქვენს მოწყობილობას სჭრიდება დამატებითი გამართვა იმისთვის რომ Magisk-მა იმუშავოს. გადმოწერილი იქნება "Magisk setup.zip" ფაილი, გსურთ გაგრძელება?</string>
-=======
->>>>>>> f870418b
     <string name="setup_msg">მიმდინარეობს ინტერფეისის ინსტალაცია…</string>
     <string name="authenticate">აუტენთიფიკაცია</string>
     <string name="unsupport_magisk_title">შეუთავსებელი Magisk-ის ვერსია</string>
