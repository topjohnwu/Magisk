<resources>

    <!--Sections-->
    <string name="modules">Modules</string>
    <string name="superuser">Superuser</string>
    <string name="logs">Logs</string>
    <string name="settings">Settings</string>
    <string name="refresh">Refresh Local Data</string>
    <string name="install">Install</string>
    <string name="section_home">Home</string>
    <string name="section_theme">Themes</string>
    <string name="safetynet">SafetyNet</string>
    <string name="denylist">DenyList</string>

    <!--Home-->
    <string name="no_connection">No connection available</string>
    <string name="app_changelog">Changelog</string>
    <string name="loading">Loading…</string>
    <string name="update">Update</string>
    <string name="not_available">N/A</string>
    <string name="hide">Hide</string>
    <string name="home_package">Package</string>
    <string name="home_app_title">App</string>

    <string name="home_notice_content">Download Magisk ONLY from the official GitHub page. Files from unknown sources can be malicious!</string>
    <string name="home_support_title">Support Us</string>
    <string name="home_item_source">Source</string>
    <string name="home_support_content">Magisk will always be copylefted libre software.\nUse,study, change and share; with all.\nShow you care by sending a donation.</string>
    <string name="home_installed_version">Installed</string>
    <string name="home_latest_version">Latest</string>
    <string name="invalid_update_channel">Invalid Update Channel</string>
    <string name="uninstall_magisk_title">Uninstall Magisk</string>
    <string name="uninstall_magisk_msg">All root privileges will be removed\nAll Magisk modules will be turned of and removed!\nStorages decrypted in Magisk will be re-encrypted!</string>
    <string name="home_check_safetynet">Check SafetyNet</string>

    <!--Install-->
    <string name="keep_force_encryption">Preserve force encryption</string>
    <string name="keep_dm_verity">Preserve AVB 2.0/dm-verity</string>
    <string name="recovery_mode">Recovery Mode</string>
    <string name="install_options_title">Options</string>
    <string name="install_method_title">Method</string>
    <string name="install_next">Next</string>
    <string name="install_start">Let\'s go</string>
    <string name="manager_download_install">Press to download and install</string>
    <string name="direct_install">Direct Install (Recommended)</string>
    <string name="install_inactive_slot">Install to Inactive Slot (After OTA)</string>
    <string name="install_inactive_slot_msg">Your device will be FORCED to boot to the current inactive slot after a reboot!\nOnly use this option after OTA is done.\nContinue?</string>
    <string name="setup_title">Additional Setup</string>
    <string name="select_patch_file">Select and Patch a File</string>
    <string name="patch_file_msg">Select a raw image (*.img) or an ODIN tarfile (*.tar)</string>
    <string name="reboot_delay_toast">Rebooting in 5 seconds…</string>
    <string name="flash_screen_title">Installation</string>

    <!--Superuser-->
    <string name="su_request_title">Superuser Request</string>
    <string name="touch_filtered_warning">Because an app is obscuring a superuser request, Magisk can’t verify your response</string>
    <string name="deny">Deny</string>
    <string name="prompt">Prompt</string>
    <string name="grant">Grant</string>
    <string name="su_warning">Grants full access to your device.\nDeny if you\'re not sure!</string>
    <string name="forever">Forever</string>
    <string name="once">Once</string>
    <string name="tenmin">10 mins</string>
    <string name="twentymin">20 mins</string>
    <string name="thirtymin">30 mins</string>
    <string name="sixtymin">60 mins</string>
    <string name="su_allow_toast">%1$s was granted Superuser rights</string>
    <string name="su_deny_toast">%1$s was denied Superuser rights</string>
    <string name="su_snack_grant">Superuser rights of %1$s are granted</string>
    <string name="su_snack_deny">Superuser rights of %1$s are denied</string>
    <string name="su_snack_notif_on">Notifications of %1$s are enabled</string>
    <string name="su_snack_notif_off">Notifications of %1$s are disabled</string>
    <string name="su_snack_log_on">Logging of %1$s is enabled</string>
    <string name="su_snack_log_off">Logging of %1$s is disabled</string>
    <string name="su_revoke_title">Revoke?</string>
    <string name="su_revoke_msg">Confirm to revoke %1$s rights?</string>
    <string name="toast">Toast</string>
    <string name="none">None</string>

    <string name="superuser_toggle_notification">Notifications</string>
    <string name="superuser_toggle_revoke">Revoke</string>
    <string name="superuser_policy_none">No apps have asked for superuser permission yet.</string>

    <!--Logs-->
    <string name="log_data_none">You\'re log-free, try using your SU enabled apps more</string>
    <string name="log_data_magisk_none">Magisk logs are empty, that\'s weird</string>
    <string name="menuSaveLog">Save log</string>
    <string name="menuClearLog">Clear log now</string>
    <string name="logs_cleared">Log successfully cleared</string>
    <string name="pid">PID: %1$d</string>
    <string name="target_uid">Target UID: %1$d</string>

    <!--SafetyNet-->
    <string name="safetynet_api_error">SafetyNet API Error</string>
    <string name="safetynet_res_invalid">The response is invalid</string>
    <string name="safetynet_attest_success">Success!</string>
    <string name="safetynet_attest_failure">Attestation failed!</string>
    <string name="safetynet_attest_loading">Just a sec…</string>
    <string name="safetynet_attest_restart">Try again</string>

    <!--MagiskHide-->
    <string name="show_system_app">Show system apps</string>
    <string name="show_os_app">Show OS apps</string>
    <string name="hide_filter_hint">Filter by name</string>
    <string name="hide_scroll_up">Scroll up</string>
    <string name="hide_filters">Filters</string>
    <string name="hide_search">Search</string>

    <!--Module-->
    <string name="no_info_provided">(No info provided)</string>
    <string name="reboot_userspace">Soft reboot</string>
    <string name="reboot_recovery">Reboot to Recovery</string>
    <string name="reboot_bootloader">Reboot to Bootloader</string>
    <string name="reboot_download">Reboot to Download</string>
    <string name="reboot_edl">Reboot to EDL</string>
    <string name="module_version_author">%1$s by %2$s</string>
    <string name="module_section_pending">Updates</string>
    <string name="module_section_pending_action">Update all</string>
    <string name="module_state_remove">Remove</string>
    <string name="module_state_restore">Restore</string>
    <string name="module_action_install_external">Install from storage</string>
    <string name="update_available">Update Available</string>
    <string name="module_installed">@string/home_installed_version</string>
    <string name="module_section_online">Online</string>
    <string name="sorting_order">Sorting Order</string>
    <string name="suspend_text_riru">Module suspended because %1$s is enabled</string>
    <string name="suspend_text_zygisk">Module suspended because %1$s is not enabled</string>

    <!--Settings-->
    <string name="settings_dark_mode_title">Theme Mode</string>
    <string name="settings_dark_mode_message">Select mode which best suits your style!</string>
    <string name="settings_dark_mode_light">Always Light</string>
    <string name="settings_dark_mode_system">Follow System</string>
    <string name="settings_dark_mode_dark">Always Dark</string>
    <string name="settings_download_path_title">Download path</string>
    <string name="settings_download_path_message">Files will be saved to %1$s</string>
    <string name="settings_hide_app_title">Hide the Magisk app</string>
    <string name="settings_hide_app_summary">Install a proxy app with random package ID and custom app label</string>
    <string name="settings_restore_app_title">Restore the Magisk app</string>
    <string name="settings_restore_app_summary">Un-hide the app and change it back to its original APK</string>
    <string name="language">Language</string>
    <string name="system_default">(System Default)</string>
    <string name="settings_check_update_title">Check Updates</string>
    <string name="settings_check_update_summary">Periodically check for updates in the background</string>
    <string name="settings_update_channel_title">Update Channel</string>
    <string name="settings_update_stable">Stable</string>
    <string name="settings_update_beta">Beta</string>
    <string name="settings_update_custom">Custom Channel</string>
    <string name="settings_update_custom_msg">Insert a custom URL</string>
    <string name="settings_zygisk_summary">Run parts of Magisk in the zygote daemon</string>
    <string name="settings_denylist_title">Enforce DenyList</string>
    <string name="settings_denylist_summary">Processes on the denylist will have all Magisk modifications reverted</string>
    <string name="settings_denylist_error">This feature requires %1$s to be enabled</string>
    <string name="settings_denylist_config_title">Configure DenyList</string>
    <string name="settings_denylist_config_summary">Select the processes to be included on the denylist</string>
    <string name="settings_hosts_title">Systemless hosts</string>
    <string name="settings_hosts_summary">Systemless hosts support for Adblock apps</string>
    <string name="settings_hosts_toast">Added systemless hosts module</string>
    <string name="settings_app_name_hint">New name</string>
    <string name="settings_app_name_helper">The app will be repackaged with this name</string>
    <string name="settings_app_name_error">Invalid format</string>
    <string name="settings_su_app_adb">Apps and ADB</string>
    <string name="settings_su_app">Apps only</string>
    <string name="settings_su_adb">ADB only</string>
    <string name="settings_su_disable">Disabled</string>
    <string name="settings_su_request_10">10 seconds</string>
    <string name="settings_su_request_15">15 seconds</string>
    <string name="settings_su_request_20">20 seconds</string>
    <string name="settings_su_request_30">30 seconds</string>
    <string name="settings_su_request_45">45 seconds</string>
    <string name="settings_su_request_60">60 seconds</string>
    <string name="superuser_access">Superuser Access</string>
    <string name="auto_response">Automatic Response</string>
    <string name="request_timeout">Request Timeout</string>
    <string name="superuser_notification">Superuser Notification</string>
    <string name="settings_su_reauth_title">Reauthenticate after upgrade</string>
    <string name="settings_su_reauth_summary">Reauthenticate superuser permissions after app upgrades</string>
    <string name="settings_su_tapjack_title">Tapjacking Protection</string>
    <string name="settings_su_tapjack_summary">The superuser prompt dialog will not respond to input while obscured by any other window or overlay</string>
    <string name="settings_su_biometric_title">Biometric Authentication</string>
    <string name="settings_su_biometric_summary">Use biometric authentication to allow superuser requests</string>
    <string name="no_biometric">Unsupported device or no biometric settings are enabled</string>
    <string name="settings_customization">Customization</string>
    <string name="setting_add_shortcut_summary">Add a pretty shortcut in the home screen in case the name and icon are difficult to recognize after hiding the app</string>

    <string name="multiuser_mode">Multiuser Mode</string>
    <string name="settings_owner_only">Device Owner Only</string>
    <string name="settings_owner_manage">Device Owner Managed</string>
    <string name="settings_user_independent">User-Independent</string>
    <string name="owner_only_summary">Only owner has root access</string>
    <string name="owner_manage_summary">Only owner can manage root access and receive request prompts</string>
    <string name="user_indepenent_summary">Each user has their own separate root rules</string>

    <string name="mount_namespace_mode">Mount Namespace Mode</string>
    <string name="settings_ns_global">Global Namespace</string>
    <string name="settings_ns_requester">Inherit Namespace</string>
    <string name="settings_ns_isolate">Isolated Namespace</string>
    <string name="global_summary">All root sessions use the global mount namespace</string>
    <string name="requester_summary">Root sessions will inherit their requester\'s namespace</string>
    <string name="isolate_summary">Each root session will have its own isolated namespace</string>

    <!--Notifications-->
    <string name="update_channel">Magisk Updates</string>
    <string name="progress_channel">Progress Notifications</string>
    <string name="download_complete">Download complete</string>
    <string name="download_file_error">Error downloading file</string>
    <string name="magisk_update_title">Magisk Update Available!</string>

    <!--Toasts, Dialogs-->
    <string name="yes">Yes</string>
    <string name="no">No</string>
    <string name="repo_install_title">Install %1$s</string>
    <string name="repo_install_msg">Do you want to install %1$s now?</string>
    <string name="download">Download</string>
    <string name="reboot">Reboot</string>
    <string name="release_notes">Release notes</string>
    <string name="repo_cache_cleared">Repo cache cleared</string>
    <string name="flashing">Flashing…</string>
    <string name="done">Done!</string>
    <string name="failure">Failed!</string>
    <string name="hide_app_title">Hiding the Magisk app…</string>
    <string name="open_link_failed_toast">No app found to open the link</string>
    <string name="complete_uninstall">Complete Uninstall</string>
    <string name="restore_img">Restore Images</string>
    <string name="restore_img_msg">Restoring…</string>
    <string name="restore_done">Restoration done!</string>
    <string name="restore_fail">Stock backup does not exist!</string>
    <string name="proprietary_title">Download Proprietary Code</string>
    <string name="proprietary_notice">Magisk is FOSS and doesn\'t include code for Google\'s proprietary SafetyNet API.\n\nDo you want to download a proprietary extension for SafetyNet checks?</string>
    <string name="setup_fail">Setup failed</string>
    <string name="env_fix_title">Requires Additional Setup</string>
    <string name="env_fix_msg">Your device needs additional setup for Magisk to work properly. Do you want to proceed and reboot?</string>
    <string name="setup_msg">Running environment setup…</string>
    <string name="authenticate">Authenticate</string>
    <string name="unsupport_magisk_title">Unsupported Magisk Version</string>
    <string name="unsupport_magisk_msg">This version of the app does not support Magisk version lower than %1$s.\n\nThe app will behave as if no Magisk is installed, please upgrade Magisk as soon as possible.</string>
    <string name="unsupport_general_title">Abnormal State</string>
    <string name="unsupport_system_app_msg">Running this app as a system app is not supported. Please revert the app to a user app.</string>
    <string name="unsupport_other_su_msg">Please remove the app that just tried to handle a \"su\" command and handle all requests through Magisk instead.</string>
    <string name="unsupport_external_storage_msg">Magisk is installed to external storage. Please move the app to internal storage.</string>
    <string name="unsupport_nonroot_stub_msg">The app cannot stay hidden as root was lost. Please restore it back to the original APK.</string>
    <string name="unsupport_nonroot_stub_title">@string/settings_restore_app_title</string>
    <string name="external_rw_permission_denied">Grant storage permission to enable this functionality</string>
    <string name="add_shortcut_title">Add shortcut to home screen</string>
    <string name="add_shortcut_msg">After hiding this app, its name and icon might become difficult to recognize. Do you want to add a pretty shortcut to the home screen?</string>
<<<<<<< HEAD
    <string name="app_not_found">No app found to handle this action</string>
=======
    <string name="app_not_found">No application found to handle this action</string>
    <string name="reboot_apply_change">Reboot to apply changes</string>
>>>>>>> 0f71edee

</resources><|MERGE_RESOLUTION|>--- conflicted
+++ resolved
@@ -243,11 +243,7 @@
     <string name="external_rw_permission_denied">Grant storage permission to enable this functionality</string>
     <string name="add_shortcut_title">Add shortcut to home screen</string>
     <string name="add_shortcut_msg">After hiding this app, its name and icon might become difficult to recognize. Do you want to add a pretty shortcut to the home screen?</string>
-<<<<<<< HEAD
     <string name="app_not_found">No app found to handle this action</string>
-=======
-    <string name="app_not_found">No application found to handle this action</string>
     <string name="reboot_apply_change">Reboot to apply changes</string>
->>>>>>> 0f71edee
 
 </resources>