<resources>
    <string name="app_name">Magisk Manager</string>
<<<<<<< HEAD

    <string name="magisk_version">Installed Magisk v%1$s</string>
    <string name="magisk_version_error">Have you installed Magisk?</string>

    <string name="root_error">Root Error</string>
    <string name="root_error_info">Safety Net Status Unknown</string>
    <string name="root_none">Not Rooted</string>
    <string name="root_none_info">Safety Net (Android Pay) should work</string>
=======
    <string name="magisk" translatable="false">Magisk</string>

>>>>>>> 644b4f88
    <string name="root_mounted">Root mounted</string>
    <string name="root_mounted_info">Root mounted and enabled. Safety Net (Android Pay) will NOT work</string>
    <string name="root_unmounted">Root not mounted</string>
    <string name="root_unmounted_info">Safety Net (Android Pay) should work, but no root temporarily</string>
    <string name="root_system">Improperly Installed</string>
    <string name="root_system_info">Root improperly installed. Safety Net (Android Pay) will NOT work, and impossible to toggle</string>

    <string name="selinux_error_info">SELinux Status Unknown</string>
    <string name="selinux_enforcing_info">SELinux is enforced</string>
    <string name="selinux_permissive_info">SELinux is permissive\nOnly turn off SELinux if necessary!</string>
    <string name="selinux_samsung_info">Samsung do not support switching SELinux status!</string>

    <string name="root_toggle">Root Toggle</string>
    <string name="selinux_toggle">SELinux Toggle</string>

    <string name="navigation_drawer_open">Open navigation drawer</string>
    <string name="navigation_drawer_close">Close navigation drawer</string>

    <string name="modules">Modules</string>
    <string name="log">Log</string>
    <string name="no_root_access">No root access, functionality limited</string>
    <string name="remove_file_created">Module will be removed at next reboot</string>
    <string name="disable_file_created">Module will be disabled at next reboot</string>
    <string name="menuSaveToSd">Save to SD</string>
    <string name="menuSend">Send</string>
    <string name="menuReload">Reload</string>
    <string name="sdcard_not_writable">SD card not found or not writable</string>
    <string name="menuClearLog">Clear log now</string>
    <string name="logs_cleared">Log successfully cleared</string>
    <string name="logs_clear_failed">Could not clear the log:</string>
    <string name="log_is_empty">Log is empty</string>
    <string name="logs_save_failed">Could not write log to SD card:</string>
    <string name="permissionNotGranted">This feature will not work without permission to write external storage.</string>
    <string name="disable_file_removed">Module will be enabled at next reboot</string>
    <string name="remove_file_deleted">Module will not be removed at next reboot</string>
    <string name="cache_modules">Cache modules</string>
    <string name="about">About</string>
    <string name="app_developers">Main developers</string>
    <string name="app_developers_"><![CDATA[App created by <a href="https://github.com/topjohnwu">topjohnwu</a> in collaboration with <a href="https://github.com/dvdandroid">dvdandroid</a>]]></string>
    <string name="app_changelog">App\'s changelog</string>
    <string name="translators"/>
    <string name="app_version">App\'s version</string>
    <string name="app_source_code">Source code</string>
    <string name="app_translators">App\'s translators</string>
    <string name="support_thread">Support thread</string>
    <string name="force_reload">Refresh</string>
    <string name="no_modules_found">No modules found</string>
    <string name="loading">Loading…</string>

</resources><|MERGE_RESOLUTION|>--- conflicted
+++ resolved
@@ -1,7 +1,7 @@
 <resources>
     <string name="app_name">Magisk Manager</string>
-<<<<<<< HEAD
 
+    <string name="magisk" translatable="false">Magisk</string>
     <string name="magisk_version">Installed Magisk v%1$s</string>
     <string name="magisk_version_error">Have you installed Magisk?</string>
 
@@ -9,10 +9,6 @@
     <string name="root_error_info">Safety Net Status Unknown</string>
     <string name="root_none">Not Rooted</string>
     <string name="root_none_info">Safety Net (Android Pay) should work</string>
-=======
-    <string name="magisk" translatable="false">Magisk</string>
-
->>>>>>> 644b4f88
     <string name="root_mounted">Root mounted</string>
     <string name="root_mounted_info">Root mounted and enabled. Safety Net (Android Pay) will NOT work</string>
     <string name="root_unmounted">Root not mounted</string>
