--- conflicted
+++ resolved
@@ -37,23 +37,13 @@
                 android:paddingTop="@dimen/l1">
 
                 <com.google.android.material.card.MaterialCardView
-<<<<<<< HEAD
-                    style="@style/WidgetFoundation.Card.Variant"
+                    style="@style/WidgetFoundation.Card"
                     gone="@{viewModel.skipOptions}"
                     android:layout_width="match_parent"
                     android:layout_height="wrap_content"
                     android:layout_marginStart="@dimen/l1"
                     android:layout_marginEnd="@dimen/l1"
-                    android:focusable="false"
-                    app:strokeWidth="@{viewModel.step != 0 ? 0f : @dimen/l_125}">
-=======
-                    gone="@{viewModel.skipOptions}"
-                    style="@style/WidgetFoundation.Card"
-                    android:layout_width="match_parent"
-                    android:layout_height="wrap_content"
-                    android:layout_marginStart="@dimen/l1"
-                    android:layout_marginEnd="@dimen/l1" >
->>>>>>> 2dbaf959
+                    android:focusable="false">
 
                     <LinearLayout
                         android:layout_width="match_parent"
@@ -143,13 +133,8 @@
                     android:layout_height="wrap_content"
                     android:layout_marginStart="@dimen/l1"
                     android:layout_marginTop="@dimen/l1"
-<<<<<<< HEAD
                     android:layout_marginEnd="@dimen/l1"
-                    android:focusable="false"
-                    app:strokeWidth="@{viewModel.step != 1 ? 0f : @dimen/l_125}">
-=======
-                    android:layout_marginEnd="@dimen/l1" >
->>>>>>> 2dbaf959
+                    android:focusable="false">
 
                     <LinearLayout
                         android:layout_width="match_parent"
@@ -244,31 +229,21 @@
                     android:layout_width="match_parent"
                     android:layout_height="wrap_content"
                     android:layout_marginStart="@dimen/l1"
-<<<<<<< HEAD
-                    android:layout_marginTop="@dimen/l1"
                     android:layout_marginEnd="@dimen/l1"
-                    android:focusable="false"
-                    app:strokeWidth="@{viewModel.step != 0 ? 0f : @dimen/l_125}">
-=======
-                    android:layout_marginEnd="@dimen/l1" >
->>>>>>> 2dbaf959
+                    android:focusable="false">
 
                     <TextView
                         android:id="@+id/release_notes"
+                        markdownText="@{viewModel.notes}"
                         markdownText="@{viewModel.notes}"
                         android:layout_width="match_parent"
                         android:layout_height="wrap_content"
                         android:layout_margin="15dp"
                         android:textAppearance="@style/AppearanceFoundation.Caption"
-<<<<<<< HEAD
-                        android:visibility="gone" />
-=======
                         android:visibility="gone"
-                        markdownText="@{viewModel.notes}"
-                        tools:visibility="visible"
+                        tools:maxLines="5"
                         tools:text="@tools:sample/lorem/random"
-                        tools:maxLines="5" />
->>>>>>> 2dbaf959
+                        tools:visibility="visible" />
 
                 </com.google.android.material.card.MaterialCardView>
 
