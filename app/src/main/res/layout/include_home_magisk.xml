--- conflicted
+++ resolved
@@ -145,11 +145,7 @@
                             android:layout_width="wrap_content"
                             android:layout_height="wrap_content"
                             app:barrierDirection="end"
-<<<<<<< HEAD
-                            tools:constraint_referenced_ids="home_magisk_latest_version,home_magisk_installed_version,home_magisk_mode" />
-=======
                             tools:constraint_referenced_ids="home_magisk_latest_version,home_magisk_installed_version"/>
->>>>>>> 49559ec0
 
                         <LinearLayout
                             android:id="@+id/home_device_details_ab"
