<?xml version="1.0" encoding="utf-8"?>
<layout xmlns:android="http://schemas.android.com/apk/res/android"
    xmlns:app="http://schemas.android.com/apk/res-auto"
    xmlns:tools="http://schemas.android.com/tools">

    <data>

        <import type="com.topjohnwu.magisk.R" />

        <variable
            name="item"
            type="com.topjohnwu.magisk.ui.hide.HideItem" />

        <variable
            name="viewModel"
            type="com.topjohnwu.magisk.ui.hide.HideViewModel" />

    </data>

    <com.google.android.material.card.MaterialCardView
<<<<<<< HEAD
        style="@style/WidgetFoundation.Card.Variant"
        android:focusable="false"
=======
        style="@style/WidgetFoundation.Card"
>>>>>>> 2dbaf959
        android:layout_width="match_parent"
        android:layout_height="wrap_content"
        tools:layout_gravity="center"
        tools:layout_marginBottom="@dimen/l1">

        <LinearLayout
            android:layout_width="match_parent"
            android:layout_height="wrap_content"
            android:orientation="vertical">

            <androidx.constraintlayout.widget.ConstraintLayout
                android:id="@+id/hide_expand"
                android:layout_width="match_parent"
                android:layout_height="wrap_content"
                android:background="?selectableItemBackground"
                android:nextFocusRight="@id/hide_expand_icon"
                android:onClick="@{item::toggleExpand}">

                <ImageView
                    android:id="@+id/hide_icon"
                    style="@style/WidgetFoundation.Image"
                    android:layout_margin="@dimen/l1"
                    android:src="@{item.info.iconImage}"
                    app:layout_constraintBottom_toBottomOf="parent"
                    app:layout_constraintStart_toStartOf="parent"
                    app:layout_constraintTop_toTopOf="parent"
                    app:layout_constraintVertical_bias="0"
                    tools:src="@drawable/ic_launcher" />

                <TextView
                    android:id="@+id/hide_name"
                    android:layout_width="0dp"
                    android:layout_height="wrap_content"
                    android:layout_marginStart="@dimen/l1"
                    android:ellipsize="middle"
                    android:singleLine="true"
                    android:text="@{item.info.label}"
                    android:textAppearance="@style/AppearanceFoundation.Body"
                    android:textStyle="bold"
                    app:layout_constraintBottom_toTopOf="@+id/hide_package"
                    app:layout_constraintEnd_toStartOf="@+id/hide_expand_icon"
                    app:layout_constraintStart_toEndOf="@+id/hide_icon"
                    app:layout_constraintTop_toTopOf="parent"
                    app:layout_constraintVertical_chainStyle="packed"
                    tools:text="@string/app_name" />

                <TextView
                    android:id="@+id/hide_package"
                    android:layout_width="0dp"
                    android:layout_height="wrap_content"
                    android:text="@{item.info.packageName}"
                    android:textAppearance="@style/AppearanceFoundation.Caption.Variant"
                    app:layout_constraintBottom_toBottomOf="parent"
                    app:layout_constraintEnd_toEndOf="@+id/hide_name"
                    app:layout_constraintStart_toStartOf="@+id/hide_name"
                    app:layout_constraintTop_toBottomOf="@+id/hide_name"
                    tools:text="com.topjohnwu.magisk" />

                <com.topjohnwu.widget.IndeterminateCheckBox
                    android:id="@+id/hide_expand_icon"
                    android:layout_width="0dp"
                    android:layout_height="wrap_content"
                    android:minWidth="0dp"
                    android:minHeight="0dp"
                    android:nextFocusLeft="@id/hide_expand"
                    android:layout_marginEnd="@dimen/l1"
                    app:layout_constraintBottom_toBottomOf="parent"
                    app:layout_constraintEnd_toEndOf="parent"
                    app:layout_constraintTop_toTopOf="parent"
                    state="@={item.hiddenState}"/>

            </androidx.constraintlayout.widget.ConstraintLayout>

            <androidx.recyclerview.widget.RecyclerView
                goneUnless="@{item.isExpanded}"
                itemBinding="@{viewModel.itemInternalBinding}"
                items="@{item.processes}"
                android:layout_width="match_parent"
                android:layout_height="wrap_content"
                android:background="?colorSurfaceVariant"
                android:orientation="vertical"
                app:layoutManager="androidx.recyclerview.widget.LinearLayoutManager"
                tools:itemCount="2"
                tools:listitem="@layout/item_hide_process_md2" />

        </LinearLayout>

        <ProgressBar
            style="@style/WidgetFoundation.ProgressBar"
            android:layout_width="match_parent"
            android:layout_gravity="top"
            gone="@{item.checkedPercent == 0}"
            android:progress="@{item.checkedPercent}" />

    </com.google.android.material.card.MaterialCardView>

</layout><|MERGE_RESOLUTION|>--- conflicted
+++ resolved
@@ -18,14 +18,10 @@
     </data>
 
     <com.google.android.material.card.MaterialCardView
-<<<<<<< HEAD
-        style="@style/WidgetFoundation.Card.Variant"
-        android:focusable="false"
-=======
         style="@style/WidgetFoundation.Card"
->>>>>>> 2dbaf959
         android:layout_width="match_parent"
         android:layout_height="wrap_content"
+        android:focusable="false"
         tools:layout_gravity="center"
         tools:layout_marginBottom="@dimen/l1">
 
@@ -84,16 +80,16 @@
 
                 <com.topjohnwu.widget.IndeterminateCheckBox
                     android:id="@+id/hide_expand_icon"
+                    state="@={item.hiddenState}"
                     android:layout_width="0dp"
                     android:layout_height="wrap_content"
+                    android:layout_marginEnd="@dimen/l1"
                     android:minWidth="0dp"
                     android:minHeight="0dp"
                     android:nextFocusLeft="@id/hide_expand"
-                    android:layout_marginEnd="@dimen/l1"
                     app:layout_constraintBottom_toBottomOf="parent"
                     app:layout_constraintEnd_toEndOf="parent"
-                    app:layout_constraintTop_toTopOf="parent"
-                    state="@={item.hiddenState}"/>
+                    app:layout_constraintTop_toTopOf="parent" />
 
             </androidx.constraintlayout.widget.ConstraintLayout>
 
@@ -113,9 +109,9 @@
 
         <ProgressBar
             style="@style/WidgetFoundation.ProgressBar"
+            gone="@{item.checkedPercent == 0}"
             android:layout_width="match_parent"
             android:layout_gravity="top"
-            gone="@{item.checkedPercent == 0}"
             android:progress="@{item.checkedPercent}" />
 
     </com.google.android.material.card.MaterialCardView>
