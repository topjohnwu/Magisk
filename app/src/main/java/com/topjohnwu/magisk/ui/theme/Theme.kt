package com.topjohnwu.magisk.ui.theme

import com.topjohnwu.magisk.R
import com.topjohnwu.magisk.core.Config

enum class Theme(
    val themeName: String,
    val themeRes: Int
) {

    Piplup(
        themeName = "Piplup",
        themeRes = R.style.ThemeFoundationMD2_Piplup
    ),
    PiplupAmoled(
        themeName = "AMOLED",
        themeRes = R.style.ThemeFoundationMD2_Amoled
    ),
    Rayquaza(
        themeName = "Rayquaza",
        themeRes = R.style.ThemeFoundationMD2_Rayquaza
    ),
    Zapdos(
        themeName = "Zapdos",
        themeRes = R.style.ThemeFoundationMD2_Zapdos
    ),
    Charmeleon(
        themeName = "Charmeleon",
        themeRes = R.style.ThemeFoundationMD2_Charmeleon
    ),
    Mew(
        themeName = "Mew",
        themeRes = R.style.ThemeFoundationMD2_Mew
    ),
    Salamence(
        themeName = "Salamence",
        themeRes = R.style.ThemeFoundationMD2_Salamence
    ),
<<<<<<< HEAD
    Ianmacd(
        themeName = "ianmacd",
        themeRes = R.style.ThemeFoundationMD2_Ianmacd
    ),
    Monochrome(
        themeName = "Monochrome",
        themeRes = R.style.ThemeFoundationMD2_Monochrome
=======
    Fraxure(
        themeName = "Fraxure (Legacy)",
        themeRes = R.style.ThemeFoundationMD2_Fraxure
>>>>>>> 497efc9f
    );

    val isSelected get() = Config.themeOrdinal == ordinal

    fun select() {
        Config.themeOrdinal = ordinal
    }

    companion object {
        val selected get() = values().getOrNull(Config.themeOrdinal) ?: Piplup
    }

}<|MERGE_RESOLUTION|>--- conflicted
+++ resolved
@@ -36,7 +36,10 @@
         themeName = "Salamence",
         themeRes = R.style.ThemeFoundationMD2_Salamence
     ),
-<<<<<<< HEAD
+    Fraxure(
+        themeName = "Fraxure (Legacy)",
+        themeRes = R.style.ThemeFoundationMD2_Fraxure
+    ),
     Ianmacd(
         themeName = "ianmacd",
         themeRes = R.style.ThemeFoundationMD2_Ianmacd
@@ -44,11 +47,6 @@
     Monochrome(
         themeName = "Monochrome",
         themeRes = R.style.ThemeFoundationMD2_Monochrome
-=======
-    Fraxure(
-        themeName = "Fraxure (Legacy)",
-        themeRes = R.style.ThemeFoundationMD2_Fraxure
->>>>>>> 497efc9f
     );
 
     val isSelected get() = Config.themeOrdinal == ordinal
