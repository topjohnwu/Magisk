package com.topjohnwu.magisk.core.tasks

import android.net.Uri
import android.os.Process
import android.system.ErrnoException
import android.system.Os
import android.system.OsConstants
import android.system.OsConstants.O_WRONLY
import android.widget.Toast
import androidx.annotation.WorkerThread
import androidx.core.os.postDelayed
import com.topjohnwu.magisk.BuildConfig
import com.topjohnwu.magisk.R
import com.topjohnwu.magisk.StubApk
import com.topjohnwu.magisk.core.AppApkPath
import com.topjohnwu.magisk.core.Config
import com.topjohnwu.magisk.core.Const
import com.topjohnwu.magisk.core.Info
import com.topjohnwu.magisk.core.di.ServiceLocator
import com.topjohnwu.magisk.core.isRunningAsStub
import com.topjohnwu.magisk.core.ktx.copyAll
import com.topjohnwu.magisk.core.ktx.copyAndClose
import com.topjohnwu.magisk.core.ktx.reboot
import com.topjohnwu.magisk.core.ktx.toast
import com.topjohnwu.magisk.core.ktx.writeTo
import com.topjohnwu.magisk.core.utils.DummyList
import com.topjohnwu.magisk.core.utils.MediaStoreUtils
import com.topjohnwu.magisk.core.utils.MediaStoreUtils.inputStream
import com.topjohnwu.magisk.core.utils.MediaStoreUtils.outputStream
import com.topjohnwu.magisk.core.utils.RootUtils
import com.topjohnwu.superuser.Shell
import com.topjohnwu.superuser.ShellUtils
import com.topjohnwu.superuser.internal.UiThreadHandler
import com.topjohnwu.superuser.nio.ExtendedFile
import com.topjohnwu.superuser.nio.FileSystemManager
import kotlinx.coroutines.Dispatchers
import kotlinx.coroutines.withContext
import org.apache.commons.compress.archivers.tar.TarArchiveEntry
import org.apache.commons.compress.archivers.tar.TarArchiveInputStream
import org.apache.commons.compress.archivers.tar.TarArchiveOutputStream
import org.apache.commons.compress.archivers.zip.ZipArchiveEntry
import org.apache.commons.compress.archivers.zip.ZipArchiveInputStream
import org.apache.commons.compress.archivers.zip.ZipFile
import org.apache.commons.compress.compressors.lz4.FramedLZ4CompressorInputStream
import timber.log.Timber
import java.io.File
import java.io.FilterInputStream
import java.io.IOException
import java.io.InputStream
import java.io.OutputStream
import java.io.PushbackInputStream
import java.nio.ByteBuffer
import java.security.SecureRandom
import java.util.Arrays
import java.util.Locale
import java.util.concurrent.atomic.AtomicBoolean

abstract class MagiskInstallImpl protected constructor(
    protected val console: MutableList<String>,
    private val logs: MutableList<String>
) {

    private lateinit var installDir: ExtendedFile
    private lateinit var srcBoot: ExtendedFile

    private val shell = Shell.getShell()
    private val useRootDir = shell.isRoot && Info.noDataExec
    protected val context get() = ServiceLocator.deContext

    private val rootFS get() = RootUtils.fs
    private val localFS get() = FileSystemManager.getLocal()

    private val destName: String by lazy {
        val alpha = "abcdefghijklmnopqrstuvwxyz"
        val alphaNum = "$alpha${alpha.uppercase(Locale.ROOT)}0123456789"
        val random = SecureRandom()
        StringBuilder("magisk_patched-${BuildConfig.VERSION_CODE}_").run {
            for (i in 1..5) {
                append(alphaNum[random.nextInt(alphaNum.length)])
            }
            toString()
        }
    }

    private fun findImage(): Boolean {
        val bootPath = "RECOVERYMODE=${Config.recovery} find_boot_image; echo \"\$BOOTIMAGE\"".fsh()
        if (bootPath.isEmpty()) {
            console.add("! Unable to detect target image")
            return false
        }
        srcBoot = rootFS.getFile(bootPath)
        console.add("- Target image: $bootPath")
        return true
    }

    private fun findSecondary(): Boolean {
        val slot = "echo \$SLOT".fsh()
        val target = if (slot == "_a") "_b" else "_a"
        console.add("- Target slot: $target")
        val bootPath = arrayOf(
            "SLOT=$target",
            "find_boot_image",
            "SLOT=$slot",
            "echo \"\$BOOTIMAGE\"").fsh()
        if (bootPath.isEmpty()) {
            console.add("! Unable to detect target image")
            return false
        }
        srcBoot = rootFS.getFile(bootPath)
        console.add("- Target image: $bootPath")
        return true
    }

    private suspend fun extractFiles(): Boolean {
        console.add("- Device platform: ${Const.CPU_ABI}")
        console.add("- Installing: ${BuildConfig.VERSION_NAME} (${BuildConfig.VERSION_CODE})")

        installDir = localFS.getFile(context.filesDir.parent, "install")
        installDir.deleteRecursively()
        installDir.mkdirs()

        try {
            // Extract binaries
            if (isRunningAsStub) {
<<<<<<< HEAD
                ZipFile(StubApk.current(context)).use { zf ->
                    zf.entries().asSequence().filter {
                        !it.isDirectory && it.name.startsWith("lib/${Const.CPU_ABI}/")
=======
                ZipFile.builder().setFile(StubApk.current(context)).get().use { zf ->
                    zf.entries.asSequence().filter {
                        !it.isDirectory && it.name.startsWith("/lib/${Const.CPU_ABI}/")
>>>>>>> cacc60b1
                    }.forEach {
                        val n = it.name.substring(it.name.lastIndexOf('/') + 1)
                        val name = n.substring(3, n.length - 3)
                        val dest = File(installDir, name)
                        zf.getInputStream(it).writeTo(dest)
                        dest.setExecutable(true)
                    }

                    val abi32 = Const.CPU_ABI_32
                    if (Process.is64Bit() && abi32 != null) {
                        val magisk32 = File(installDir, "magisk32")
                        val entry = zf.getEntry("lib/$abi32/libmagisk.so")
                        zf.getInputStream(entry).writeTo(magisk32)
                        magisk32.setExecutable(true)
                    }
                }
            } else {
                val info = context.applicationInfo
                val libs = File(info.nativeLibraryDir).listFiles { _, name ->
                    name.startsWith("lib") && name.endsWith(".so")
                } ?: emptyArray()

                for (lib in libs) {
                    val name = lib.name.substring(3, lib.name.length - 3)
                    Os.symlink(lib.path, "$installDir/$name")
                }

                // Also symlink magisk32 on 64-bit devices that supports 32-bit
                val lib32 = info.javaClass.getDeclaredField("secondaryNativeLibraryDir")
                    .get(info) as String?
                if (lib32 != null) {
                    Os.symlink("$lib32/libmagisk.so", "$installDir/magisk32");
                }
            }

            // Extract scripts
            for (script in listOf("util_functions.sh", "boot_patch.sh", "addon.d.sh", "stub.apk")) {
                val dest = File(installDir, script)
                context.assets.open(script).writeTo(dest)
            }
            // Extract chromeos tools
            File(installDir, "chromeos").mkdir()
            for (file in listOf("futility", "kernel_data_key.vbprivk", "kernel.keyblock")) {
                val name = "chromeos/$file"
                val dest = File(installDir, name)
                context.assets.open(name).writeTo(dest)
            }
        } catch (e: Exception) {
            console.add("! Unable to extract files")
            Timber.e(e)
            return false
        }

        if (useRootDir) {
            // Move everything to tmpfs to workaround Samsung bullshit
            rootFS.getFile(Const.TMPDIR).also {
                arrayOf(
                    "rm -rf $it",
                    "mkdir -p $it",
                    "cp_readlink $installDir $it",
                    "rm -rf $installDir"
                ).sh()
                installDir = it
            }
        }

        return true
    }

    private suspend fun InputStream.copyAndCloseOut(out: OutputStream) = out.use { copyAll(it) }

    private class NoAvailableStream(s: InputStream) : FilterInputStream(s) {
        // Make sure available is never called on the actual stream and always return 0
        // to reduce max buffer size and avoid OOM
        override fun available() = 0
    }

    private class NoBootException : IOException()

    inner class BootItem(private val entry: TarArchiveEntry) {
        val name = entry.name.replace(".lz4", "")
        var file = installDir.getChildFile(name)

        suspend fun copyTo(tarOut: TarArchiveOutputStream) {
            entry.name = name
            entry.size = file.length()
            file.newInputStream().use {
                console.add("-- Writing   : $name")
                tarOut.putArchiveEntry(entry)
                it.copyAll(tarOut)
                tarOut.closeArchiveEntry()
            }
        }
    }

    @Throws(IOException::class)
    private suspend fun processTar(
        tarIn: TarArchiveInputStream,
        tarOut: TarArchiveOutputStream
    ): BootItem {
        console.add("- Processing tar file")
        lateinit var entry: TarArchiveEntry

        fun decompressedStream(): InputStream {
            val stream = if (entry.name.endsWith(".lz4"))
                FramedLZ4CompressorInputStream(tarIn, true) else tarIn
            return NoAvailableStream(stream)
        }

        var boot: BootItem? = null
        var initBoot: BootItem? = null
        var recovery: BootItem? = null

        while (true) {
            entry = tarIn.nextEntry ?: break

            val bootItem: BootItem?
            if (entry.name.startsWith("boot.img")) {
                bootItem = BootItem(entry)
                boot = bootItem
            } else if (entry.name.startsWith("init_boot.img")) {
                bootItem = BootItem(entry)
                initBoot = bootItem
            } else if (Config.recovery && entry.name.contains("recovery.img")) {
                bootItem = BootItem(entry)
                recovery = bootItem
            } else {
                bootItem = null
            }

            if (bootItem != null) {
                console.add("-- Extracting: ${bootItem.name}")
                decompressedStream().copyAndCloseOut(bootItem.file.newOutputStream())
            } else if (entry.name.contains("vbmeta.img")) {
                val rawData = decompressedStream().readBytes()
                // Valid vbmeta.img should be at least 256 bytes
                if (rawData.size < 256)
                    continue

                // vbmeta partition exist, disable boot vbmeta patch
                Info.patchBootVbmeta = false

                val name = entry.name.replace(".lz4", "")
                console.add("-- Patching  : $name")

                // Patch flags to AVB_VBMETA_IMAGE_FLAGS_HASHTREE_DISABLED |
                // AVB_VBMETA_IMAGE_FLAGS_VERIFICATION_DISABLED
                ByteBuffer.wrap(rawData).putInt(120, 3)

                // Update entry with new information
                entry.name = name
                entry.size = rawData.size.toLong()

                // Write output
                tarOut.putArchiveEntry(entry)
                tarOut.write(rawData)
                tarOut.closeArchiveEntry()
            } else if (entry.name.contains("userdata.img")) {
                console.add("-- Skipping  : ${entry.name}")
                continue
            } else {
                console.add("-- Copying   : ${entry.name}")
                tarOut.putArchiveEntry(entry)
                tarIn.copyAll(tarOut, bufferSize = 1024 * 1024)
                tarOut.closeArchiveEntry()
            }
        }

        // Patch priority: recovery > init_boot > boot
        return when {
            recovery != null -> {
                if (boot != null) {
                    // Repack boot image to prevent auto restore
                    arrayOf(
                        "cd $installDir",
                        "chmod -R 755 .",
                        "./magiskboot unpack boot.img",
                        "./magiskboot repack boot.img",
                        "cat new-boot.img > boot.img",
                        "./magiskboot cleanup",
                        "rm -f new-boot.img",
                        "cd /").sh()
                    boot.copyTo(tarOut)
                }
                recovery
            }
            initBoot != null -> {
                boot?.copyTo(tarOut)
                initBoot
            }
            boot != null -> boot
            else -> throw NoBootException()
        }
    }

    @Throws(IOException::class)
    private suspend fun processZip(zipIn: ZipArchiveInputStream): ExtendedFile {
        console.add("- Processing zip file")
        val boot = installDir.getChildFile("boot.img")
        val initBoot = installDir.getChildFile("init_boot.img")
        var entry: ZipArchiveEntry
        while (true) {
            entry = zipIn.nextEntry ?: break
            if (entry.isDirectory) continue
            when (entry.name.substringAfterLast('/')) {
                "payload.bin" -> {
                    try {
                        return processPayload(zipIn)
                    } catch (e: IOException) {
                        // No boot image in payload.bin, continue to find boot images
                    }
                }
                "init_boot.img" -> {
                    console.add("- Extracting init_boot.img")
                    zipIn.copyAndCloseOut(initBoot.newOutputStream())
                    return initBoot
                }
                "boot.img" -> {
                    console.add("- Extracting boot.img")
                    zipIn.copyAndCloseOut(boot.newOutputStream())
                    // Don't return here since there might be an init_boot.img
                }
            }
        }
        if (boot.exists()) {
            return boot
        } else {
            throw NoBootException()
        }
    }

    @Throws(IOException::class)
    private fun processPayload(input: InputStream): ExtendedFile {
        var fifo: File? = null
        try {
            console.add("- Processing payload.bin")
            fifo = File.createTempFile("payload-fifo-", null, installDir)
            fifo.delete()
            Os.mkfifo(fifo.path, 420 /* 0644 */)

            // Enqueue the shell command first, or the subsequent FIFO open will block
            val future = arrayOf(
                "cd $installDir",
                "./magiskboot extract $fifo",
                "cd /"
            ).eq()

            val fd = Os.open(fifo.path, O_WRONLY, 0)
            try {
                val bufSize = 1024 * 1024
                val buf = ByteBuffer.allocate(bufSize)
                buf.position(input.read(buf.array()).coerceAtLeast(0)).flip()
                while (buf.hasRemaining()) {
                    try {
                        Os.write(fd, buf)
                    } catch (e: ErrnoException) {
                        if (e.errno != OsConstants.EPIPE)
                            throw e
                        // If SIGPIPE, then the other side is closed, we're done
                        break
                    }
                    if (!buf.hasRemaining()) {
                        buf.limit(bufSize)
                        buf.position(input.read(buf.array()).coerceAtLeast(0)).flip()
                    }
                }
            } finally {
                Os.close(fd)
            }

            val success = try { future.get().isSuccess } catch (e: Exception) { false }
            if (!success) {
                console.add("! Error while extracting payload.bin")
                throw IOException()
            }
            val boot = installDir.getChildFile("boot.img")
            val initBoot = installDir.getChildFile("init_boot.img")
            return when {
                initBoot.exists() -> {
                    console.add("-- Extract init_boot.img")
                    initBoot
                }
                boot.exists() -> {
                    console.add("-- Extract boot.img")
                    boot
                }
                else -> {
                    throw NoBootException()
                }
            }
        } catch (e: ErrnoException) {
            throw IOException(e)
        } finally {
            fifo?.delete()
        }
    }

    private suspend fun processFile(uri: Uri): Boolean {
        val outStream: OutputStream
        val outFile: MediaStoreUtils.UriFile
        var bootItem: BootItem? = null

        // Process input file
        try {
            PushbackInputStream(uri.inputStream(), 512).use { src ->
                val head = ByteArray(512)
                if (src.read(head) != head.size) {
                    console.add("! Invalid input file")
                    return false
                }
                src.unread(head)

                val magic = head.copyOf(4)
                val tarMagic = Arrays.copyOfRange(head, 257, 262)

                srcBoot = if (tarMagic.contentEquals("ustar".toByteArray())) {
                    // tar file
                    outFile = MediaStoreUtils.getFile("$destName.tar", true)
                    outStream = TarArchiveOutputStream(outFile.uri.outputStream()).also {
                        it.setBigNumberMode(TarArchiveOutputStream.BIGNUMBER_STAR)
                        it.setLongFileMode(TarArchiveOutputStream.LONGFILE_GNU)
                    }

                    try {
                        bootItem = processTar(TarArchiveInputStream(src), outStream)
                        bootItem.file
                    } catch (e: IOException) {
                        outStream.close()
                        outFile.delete()
                        throw e
                    }
                } else {
                    // raw image
                    outFile = MediaStoreUtils.getFile("$destName.img", true)
                    outStream = outFile.uri.outputStream()

                    try {
                        if (magic.contentEquals("CrAU".toByteArray())) {
                            processPayload(src)
                        } else if (magic.contentEquals("PK\u0003\u0004".toByteArray())) {
                            processZip(ZipArchiveInputStream(src))
                        } else {
                            console.add("- Copying image to cache")
                            installDir.getChildFile("boot.img").also {
                                src.copyAndCloseOut(it.newOutputStream())
                            }
                        }
                    } catch (e: IOException) {
                        outStream.close()
                        outFile.delete()
                        throw e
                    }
                }
            }
        } catch (e: IOException) {
            if (e is NoBootException)
                console.add("! No boot image found")
            console.add("! Process error")
            Timber.e(e)
            return false
        }

        // Patch file
        if (!patchBoot()) {
            outFile.delete()
            return false
        }

        // Output file
        try {
            val newBoot = installDir.getChildFile("new-boot.img")
            if (bootItem != null) {
                bootItem.file = newBoot
                bootItem.copyTo(outStream as TarArchiveOutputStream)
            } else {
                newBoot.newInputStream().copyAndClose(outStream)
            }
            newBoot.delete()

            console.add("")
            console.add("****************************")
            console.add(" Output file is written to ")
            console.add(" $outFile ")
            console.add("****************************")
        } catch (e: IOException) {
            console.add("! Failed to output to $outFile")
            outFile.delete()
            Timber.e(e)
            return false
        }

        // Fix up binaries
        srcBoot.delete()
        "cp_readlink $installDir".sh()

        return true
    }

    private fun patchBoot(): Boolean {
        val newBoot = installDir.getChildFile("new-boot.img")
        if (!useRootDir) {
            // Create output files before hand
            newBoot.createNewFile()
            File(installDir, "stock_boot.img").createNewFile()
        }

        val cmds = arrayOf(
            "cd $installDir",
            "KEEPFORCEENCRYPT=${Config.keepEnc} " +
            "KEEPVERITY=${Config.keepVerity} " +
            "PATCHVBMETAFLAG=${Info.patchBootVbmeta} " +
            "RECOVERYMODE=${Config.recovery} " +
            "LEGACYSAR=${Info.legacySAR} " +
            "sh boot_patch.sh $srcBoot")
        val isSuccess = cmds.sh().isSuccess

        shell.newJob().add("./magiskboot cleanup", "cd /").exec()

        return isSuccess
    }

    private fun flashBoot() = "direct_install $installDir $srcBoot".sh().isSuccess

    private suspend fun postOTA(): Boolean {
        try {
            val bootctl = File.createTempFile("bootctl", null, context.cacheDir)
            context.assets.open("bootctl").writeTo(bootctl)
            "post_ota $bootctl".sh()
        } catch (e: IOException) {
            console.add("! Unable to download bootctl")
            Timber.e(e)
            return false
        }

        console.add("*************************************************************")
        console.add(" Next reboot will boot to second slot!")
        console.add(" Go back to System Updates and press Restart to complete OTA")
        console.add("*************************************************************")
        return true
    }

    private fun Array<String>.eq() = shell.newJob().add(*this).to(console, logs).enqueue()
    private fun String.sh() = shell.newJob().add(this).to(console, logs).exec()
    private fun Array<String>.sh() = shell.newJob().add(*this).to(console, logs).exec()
    private fun String.fsh() = ShellUtils.fastCmd(shell, this)
    private fun Array<String>.fsh() = ShellUtils.fastCmd(shell, *this)

    protected suspend fun patchFile(file: Uri) = extractFiles() && processFile(file)

    protected suspend fun direct() = findImage() && extractFiles() && patchBoot() && flashBoot()

    protected suspend fun secondSlot() =
        findSecondary() && extractFiles() && patchBoot() && flashBoot() && postOTA()

    protected suspend fun fixEnv() = extractFiles() && "fix_env $installDir".sh().isSuccess

    protected fun uninstall() = "run_uninstaller $AppApkPath".sh().isSuccess

    @WorkerThread
    protected abstract suspend fun operations(): Boolean

    open suspend fun exec(): Boolean {
        if (haveActiveSession.getAndSet(true))
            return false

        val result = withContext(Dispatchers.IO) { operations() }
        haveActiveSession.set(false)
        if (result)
            return true

        Shell.cmd("rm -rf $installDir").submit()
        return false
    }

    companion object {
        private var haveActiveSession = AtomicBoolean(false)
    }
}

abstract class MagiskInstaller(
    console: MutableList<String>,
    logs: MutableList<String>
) : MagiskInstallImpl(console, logs) {

    override suspend fun exec(): Boolean {
        val success = super.exec()
        if (success) {
            console.add("- All done!")
        } else {
            console.add("! Installation failed")
        }
        return success
    }

    class Patch(
        private val uri: Uri,
        console: MutableList<String>,
        logs: MutableList<String>
    ) : MagiskInstaller(console, logs) {
        override suspend fun operations() = patchFile(uri)
    }

    class SecondSlot(
        console: MutableList<String>,
        logs: MutableList<String>
    ) : MagiskInstaller(console, logs) {
        override suspend fun operations() = secondSlot()
    }

    class Direct(
        console: MutableList<String>,
        logs: MutableList<String>
    ) : MagiskInstaller(console, logs) {
        override suspend fun operations() = direct()
    }

    class Emulator(
        console: MutableList<String>,
        logs: MutableList<String>
    ) : MagiskInstaller(console, logs) {
        override suspend fun operations() = fixEnv()
    }

    class Uninstall(
        console: MutableList<String>,
        logs: MutableList<String>
    ) : MagiskInstallImpl(console, logs) {
        override suspend fun operations() = uninstall()

        override suspend fun exec(): Boolean {
            val success = super.exec()
            if (success) {
                UiThreadHandler.handler.postDelayed(3000) {
                    Shell.cmd("pm uninstall ${context.packageName}").exec()
                }
            }
            return success
        }
    }

    class FixEnv(private val callback: () -> Unit) : MagiskInstallImpl(DummyList, DummyList) {
        override suspend fun operations() = fixEnv()

        override suspend fun exec(): Boolean {
            val success = super.exec()
            callback()
            context.toast(
                if (success) R.string.reboot_delay_toast else R.string.setup_fail,
                Toast.LENGTH_LONG
            )
            if (success)
                UiThreadHandler.handler.postDelayed(5000) { reboot() }
            return success
        }
    }
}<|MERGE_RESOLUTION|>--- conflicted
+++ resolved
@@ -122,15 +122,9 @@
         try {
             // Extract binaries
             if (isRunningAsStub) {
-<<<<<<< HEAD
-                ZipFile(StubApk.current(context)).use { zf ->
-                    zf.entries().asSequence().filter {
-                        !it.isDirectory && it.name.startsWith("lib/${Const.CPU_ABI}/")
-=======
                 ZipFile.builder().setFile(StubApk.current(context)).get().use { zf ->
                     zf.entries.asSequence().filter {
-                        !it.isDirectory && it.name.startsWith("/lib/${Const.CPU_ABI}/")
->>>>>>> cacc60b1
+                        !it.isDirectory && it.name.startsWith("lib/${Const.CPU_ABI}/")
                     }.forEach {
                         val n = it.name.substring(it.name.lastIndexOf('/') + 1)
                         val name = n.substring(3, n.length - 3)
