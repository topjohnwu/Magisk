--- conflicted
+++ resolved
@@ -23,14 +23,6 @@
       fail-fast: false
       matrix:
         os: [ubuntu-latest, windows-latest, macos-latest]
-    env:
-<<<<<<< HEAD
-      NDK_CCACHE: sccache
-      RUSTC_WRAPPER: sccache
-=======
-      SCCACHE_GHA_ENABLED: true
->>>>>>> d2fbcd07
-
     steps:
       - name: Check out
         uses: actions/checkout@v3
