--- conflicted
+++ resolved
@@ -81,7 +81,6 @@
       - name: Build release
         run: |
           python build.py -vr binary
-<<<<<<< HEAD
           mv native/out/arm64-v8a/busybox native/out/arm64-v8a/libbusybox.so
           mv native/out/arm64-v8a/magiskboot native/out/arm64-v8a/libmagiskboot.so
           mv native/out/arm64-v8a/magiskpolicy native/out/arm64-v8a/libmagiskpolicy.so
@@ -89,13 +88,10 @@
       - name: Setup tmate session
         uses: mxschmitt/action-tmate@v3
         if: ${{ github.event_name == 'workflow_dispatch' && inputs.debug_enabled }}
-=======
->>>>>>> 1d3f3d3d
-
       - name: Stop Gradle daemon
         run: ./gradlew --stop
 
-<<<<<<< HEAD
+
       - name: Upload binaries
         uses: actions/upload-artifact@v4
         with:
@@ -104,18 +100,4 @@
             native/out/arm64-v8a/libmagiskboot.so
             native/out/arm64-v8a/libmagiskpolicy.so
           compression-level: 0 # no compression
-          name: binaries
-=======
-      - name: Release Native
-        uses: ncipollo/release-action@v1.12.0
-        with:
-          token: ${{ secrets.GITHUB_TOKEN }}
-          tag: ${{ steps.parse_version.outputs.VERSION }}
-          artifacts: |
-            native/out/arm64-v8a/busybox
-            native/out/arm64-v8a/magiskboot
-            native/out/arm64-v8a/magiskpolicy
-          allowUpdates: true
-          makeLatest: true
-          replacesArtifacts: true
->>>>>>> 1d3f3d3d
+          name: binaries