/* bootstages.c - Core bootstage operations
 *
 * All bootstage operations, including simple mount in post-fs,
 * magisk mount in post-fs-data, various image handling, script
 * execution, load modules, install Magisk Manager etc.
 */

#include <stdlib.h>
#include <stdio.h>
#include <unistd.h>
#include <fcntl.h>
#include <string.h>
#include <dirent.h>
#include <linux/loop.h>
#include <sys/ioctl.h>
#include <sys/mount.h>
#include <sys/wait.h>
#include <selinux/selinux.h>

#include "magisk.h"
#include "utils.h"
#include "daemon.h"
#include "resetprop.h"

static char *buf, *buf2;
static struct vector module_list;

#ifdef DEBUG
static int debug_log_pid, debug_log_fd;
#endif

/******************
 * Node structure *
 ******************/

// Precedence: MODULE > SKEL > INTER > DUMMY
#define IS_DUMMY   0x01    /* mount from mirror */
#define IS_INTER   0x02    /* intermediate node */
#define IS_SKEL    0x04    /* mount from skeleton */
#define IS_MODULE  0x08    /* mount from module */

#define IS_VENDOR  0x10   /* special vendor placeholder */

struct node_entry {
	const char *module;    /* Only used when status & IS_MODULE */
	char *name;
	uint8_t type;
	uint8_t status;
	struct node_entry *parent;
	struct vector *children;
};

#define IS_DIR(n)  (n->type == DT_DIR)
#define IS_LNK(n)  (n->type == DT_LNK)
#define IS_REG(n)  (n->type == DT_REG)

/******************
 * Image handling *
 ******************/

#define round_size(a) ((((a) / 32) + 2) * 32)
#define SOURCE_TMP "/dev/source"
#define TARGET_TMP "/dev/target"

static int merge_img(const char *source, const char *target) {
	if (access(source, F_OK) == -1)
		return 0;
	if (access(target, F_OK) == -1) {
		rename(source, target);
		return 0;
	}
	
	// resize target to worst case
	int s_used, s_total, t_used, t_total, n_total;
	get_img_size(source, &s_used, &s_total);
	get_img_size(target, &t_used, &t_total);
	n_total = round_size(s_used + t_used);
	if (n_total != t_total)
		resize_img(target, n_total);

	xmkdir(SOURCE_TMP, 0755);
	xmkdir(TARGET_TMP, 0755);
	char *s_loop, *t_loop;
	s_loop = mount_image(source, SOURCE_TMP);
	if (s_loop == NULL) return 1;
	t_loop = mount_image(target, TARGET_TMP);
	if (t_loop == NULL) return 1;

	DIR *dir;
	struct dirent *entry;
	if (!(dir = opendir(SOURCE_TMP)))
		return 1;
	while ((entry = xreaddir(dir))) {
		if (entry->d_type == DT_DIR) {
			if (strcmp(entry->d_name, ".") == 0 ||
				strcmp(entry->d_name, "..") == 0 ||
				strcmp(entry->d_name, ".core") == 0 ||
				strcmp(entry->d_name, "lost+found") == 0)
				continue;
			// Cleanup old module if exists
			snprintf(buf, PATH_MAX, "%s/%s", TARGET_TMP, entry->d_name);
			if (access(buf, F_OK) == 0) {
				LOGI("Upgrade module: %s\n", entry->d_name);
				rm_rf(buf);
			} else {
				LOGI("New module: %s\n", entry->d_name);
			}
		}
	}
	closedir(dir);
	clone_dir(SOURCE_TMP, TARGET_TMP);

	// Unmount all loop devices
	umount_image(SOURCE_TMP, s_loop);
	umount_image(TARGET_TMP, t_loop);
	rmdir(SOURCE_TMP);
	rmdir(TARGET_TMP);
	free(s_loop);
	free(t_loop);
	unlink(source);
	return 0;
}

static void trim_img(const char *img) {
	int used, total, new_size;
	get_img_size(img, &used, &total);
	new_size = round_size(used);
	if (new_size != total)
		resize_img(img, new_size);
}

/***********
 * Scripts *
 ***********/

void exec_common_script(const char* stage) {
	DIR *dir;
	struct dirent *entry;
	snprintf(buf, PATH_MAX, "%s/%s.d", COREDIR, stage);

	if (!(dir = opendir(buf)))
		return;

	while ((entry = xreaddir(dir))) {
		if (entry->d_type == DT_REG) {
			snprintf(buf2, PATH_MAX, "%s/%s", buf, entry->d_name);
			if (access(buf2, X_OK) == -1)
				continue;
			LOGI("%s.d: exec [%s]\n", stage, entry->d_name);
			char *const command[] = { "sh", buf2, NULL };
			int pid = run_command(0, NULL, "/system/bin/sh", command);
			if (pid != -1)
				waitpid(pid, NULL, 0);
		}
	}

	closedir(dir);
}

void exec_module_script(const char* stage) {
	char *module;
	vec_for_each(&module_list, module) {
		snprintf(buf, PATH_MAX, "%s/%s/%s.sh", MOUNTPOINT, module, stage);
		if (access(buf, F_OK) == -1)
			continue;
		LOGI("%s: exec [%s.sh]\n", module, stage);
		char *const command[] = { "sh", buf, NULL };
		int pid = run_command(0, NULL, "/system/bin/sh", command);
		if (pid != -1)
			waitpid(pid, NULL, 0);
	}

}

/***************
 * Magic Mount *
 ***************/

static char *get_full_path(struct node_entry *node) {
	char buffer[PATH_MAX], temp[PATH_MAX];
	// Concat the paths
	struct node_entry *cur = node;
	strcpy(buffer, node->name);
	while (cur->parent) {
		strcpy(temp, buffer);
		snprintf(buffer, sizeof(buffer), "%s/%s", cur->parent->name, temp);
		cur = cur->parent;
	}
	return strdup(buffer);
}

// Free the node
static void destroy_node(struct node_entry *node) {
	free(node->name);
	vec_destroy(node->children);
	free(node->children);
	free(node);
}

// Free the node and all children recursively
static void destroy_subtree(struct node_entry *node) {
	// Never free parent, since it shall be freed by themselves
	struct node_entry *e;
	vec_for_each(node->children, e) {
		destroy_subtree(e);
	}
	destroy_node(node);
}

// Return the child
static struct node_entry *insert_child(struct node_entry *p, struct node_entry *c) {
	c->parent = p;
	if (p->children == NULL) {
		p->children = xmalloc(sizeof(struct vector));
		vec_init(p->children);
	}
	struct node_entry *e;
	vec_for_each(p->children, e) {
		if (strcmp(e->name, c->name) == 0) {
			// Exist duplicate
			if (c->status > e->status) {
				// Precedence is higher, replace with new node
				destroy_subtree(e);
				vec_entry(p->children)[_] = c;
				return c;
			} else {
				// Free the new entry, return old
				destroy_node(c);
				return e;
			}
		}
	}
	// New entry, push back
	vec_push_back(p->children, c);
	return c;
}

static void construct_tree(const char *module, struct node_entry *parent) {
	DIR *dir;
	struct dirent *entry;
	struct node_entry *node;

	char *parent_path = get_full_path(parent);
	snprintf(buf, PATH_MAX, "%s/%s%s", MOUNTPOINT, module, parent_path);

	if (!(dir = opendir(buf)))
		goto cleanup;

	while ((entry = xreaddir(dir))) {
		if (strcmp(entry->d_name, ".") == 0 || strcmp(entry->d_name, "..") == 0)
			continue;
		// Create new node
		node = xcalloc(sizeof(*node), 1);
		node->module = module;
		node->name = strdup(entry->d_name);
		node->type = entry->d_type;
		snprintf(buf, PATH_MAX, "%s/%s", parent_path, node->name);

		/*
		 * Clone the parent in the following condition:
		 * 1. File in module is a symlink
		 * 2. Target file do not exist
		 * 3. Target file is a symlink, but not /system/vendor
		 */ 
		int clone = 0;
		if (IS_LNK(node) || access(buf, F_OK) == -1) {
			clone = 1;
		} else if (strcmp(parent->name, "/system") != 0 || strcmp(node->name, "vendor") != 0) {
			struct stat s;
			xstat(buf, &s);
			if (S_ISLNK(s.st_mode))
				clone = 1;
		}

		if (clone) {
			// Mark the parent folder as a skeleton
			parent->status |= IS_SKEL;  /* This will not overwrite if parent is module */
			node->status = IS_MODULE;
		} else if (IS_DIR(node)) {
			// Check if marked as replace
			snprintf(buf2, PATH_MAX, "%s/%s%s/.replace", MOUNTPOINT, module, buf);
			if (access(buf2, F_OK) == 0) {
				// Replace everything, mark as leaf
				node->status = IS_MODULE;
			} else {
				// This will be an intermediate node
				node->status = IS_INTER;
			}
		} else if (IS_REG(node)) {
			// This is a leaf, mark as target
			node->status = IS_MODULE;
		}
		node = insert_child(parent, node);
		if (node->status & (IS_SKEL | IS_INTER)) {
			// Intermediate folder, travel deeper
			construct_tree(module, node);
		}
	}
	
	closedir(dir);

cleanup:
	free(parent_path);
}

static void clone_skeleton(struct node_entry *node) {
	DIR *dir;
	struct dirent *entry;
	struct node_entry *dummy, *child;

	// Clone the structure
	char *full_path = get_full_path(node);
	snprintf(buf, PATH_MAX, "%s%s", MIRRDIR, full_path);
	if (!(dir = opendir(buf)))
		goto cleanup;
	while ((entry = xreaddir(dir))) {
		if (strcmp(entry->d_name, ".") == 0 || strcmp(entry->d_name, "..") == 0)
			continue;
		// Create dummy node
		dummy = xcalloc(sizeof(*dummy), 1);
		dummy->name = strdup(entry->d_name);
		dummy->type = entry->d_type;
		dummy->status = IS_DUMMY;
		insert_child(node, dummy);
	}
	closedir(dir);

	snprintf(buf, PATH_MAX, "%s%s", DUMMDIR, full_path);
	mkdir_p(buf, 0755);
	clone_attr(full_path, buf);
	if (node->status & IS_SKEL)
		bind_mount(buf, full_path);

	vec_for_each(node->children, child) {
		snprintf(buf, PATH_MAX, "%s%s/%s", DUMMDIR, full_path, child->name);

		// Create the dummy file/directory
		if (IS_DIR(child))
			xmkdir(buf, 0755);
		else if (IS_REG(child))
			close(open_new(buf));
		// Links will be handled later

		if (child->status & IS_VENDOR) {
			if (IS_LNK(child)) {
				cp_afc(MIRRDIR "/system/vendor", "/system/vendor");
				LOGI("cplink: %s -> %s\n", MIRRDIR "/system/vendor", "/system/vendor");
			}
			// Skip
			continue;
		} else if (child->status & IS_MODULE) {
			// Mount from module file to dummy file
			snprintf(buf2, PATH_MAX, "%s/%s%s/%s", MOUNTPOINT, child->module, full_path, child->name);
		} else if (child->status & (IS_SKEL | IS_INTER)) {
			// It's a intermediate folder, recursive clone
			clone_skeleton(child);
			continue;
		} else if (child->status & IS_DUMMY) {
			// Mount from mirror to dummy file
			snprintf(buf2, PATH_MAX, "%s%s/%s", MIRRDIR, full_path, child->name);
		}

		if (IS_LNK(child)) {
			// Copy symlinks directly
			cp_afc(buf2, buf);
			LOGI("cplink: %s -> %s\n", buf2, buf);
		} else {
			snprintf(buf, PATH_MAX, "%s/%s", full_path, child->name);
			bind_mount(buf2, buf);
		}
	}

cleanup:
	free(full_path);
}

static void magic_mount(struct node_entry *node) {
	char *real_path;
	struct node_entry *child;

	if (node->status & IS_MODULE) {
		// The real deal, mount module item
		real_path = get_full_path(node);
		snprintf(buf, PATH_MAX, "%s/%s%s", MOUNTPOINT, node->module, real_path);
		bind_mount(buf, real_path);
		free(real_path);
	} else if (node->status & IS_SKEL) {
		// The node is labeled to be cloned with skeleton, lets do it
		clone_skeleton(node);
	} else if (node->status & IS_INTER) {
		// It's an intermediate node, travel deeper
		vec_for_each(node->children, child)
			magic_mount(child);
	}
	// The only thing goes here should be vendor placeholder
	// There should be no dummies, so don't need to handle it here
}

/****************
 * Simple Mount *
 ****************/

static void simple_mount(const char *path) {
	DIR *dir;
	struct dirent *entry;

	snprintf(buf, PATH_MAX, "%s%s", CACHEMOUNT, path);
	if (!(dir = opendir(buf)))
		return;

	while ((entry = xreaddir(dir))) {
		if (strcmp(entry->d_name, ".") == 0 || strcmp(entry->d_name, "..") == 0)
			continue;
		// Target file path
		snprintf(buf2, PATH_MAX, "%s/%s", path, entry->d_name);
		// Only mount existing file
		if (access(buf2, F_OK) == -1)
			continue;
		if (entry->d_type == DT_DIR) {
			char *new_path = strdup(buf2);
			simple_mount(new_path);
			free(new_path);
		} else if (entry->d_type == DT_REG) {
			// Actual file path
			snprintf(buf, PATH_MAX, "%s%s", CACHEMOUNT, buf2);
			// Clone all attributes
			clone_attr(buf2, buf);
			// Finally, mount the file
			bind_mount(buf, buf2);
		}
	}

	closedir(dir);
}

/****************
 * Entry points *
 ****************/

static void *start_magisk_hide(void *args) {
	launch_magiskhide(-1);
	return NULL;
}

static void unblock_boot_process() {
	close(open(UNBLOCKFILE, O_RDONLY | O_CREAT));
	pthread_exit(NULL);
}

void post_fs(int client) {
	// Error handler
	err_handler = unblock_boot_process;

	// Start log monitor
	monitor_logs();

	LOGI("** post-fs mode running\n");
	// ack
	write_int(client, 0);
	close(client);

	// Uninstall or core only mode
	if (access(UNINSTALLER, F_OK) == 0 || access(DISABLEFILE, F_OK) == 0)
		goto unblock;

	// Allocate buffer
	buf = xmalloc(PATH_MAX);
	buf2 = xmalloc(PATH_MAX);

	simple_mount("/system");
	simple_mount("/vendor");

unblock:
	unblock_boot_process();
}

void post_fs_data(int client) {
	// Error handler
	err_handler = unblock_boot_process;

	// ack
	write_int(client, 0);
	close(client);
	if (!check_data())
		goto unblock;

#ifdef DEBUG
	// Start debug logs in new process
	debug_log_fd = xopen(DEBUG_LOG, O_WRONLY | O_CREAT | O_CLOEXEC | O_TRUNC, 0644);
	char *const command[] = { "logcat", "-v", "brief", NULL };
	debug_log_pid = run_command(0, &debug_log_fd, "/system/bin/logcat", command);
	close(debug_log_fd);
#endif

	LOGI("** post-fs-data mode running\n");

	// uninstaller
	if (access(UNINSTALLER, F_OK) == 0) {
		close(open(UNBLOCKFILE, O_RDONLY | O_CREAT));
		system("(BOOTMODE=true sh " UNINSTALLER ") &");
		return;
	}

	// Allocate buffer
	if (buf == NULL) buf = xmalloc(PATH_MAX);
	if (buf2 == NULL) buf2 = xmalloc(PATH_MAX);

	// Cache support
	if (access("/cache/data_bin", F_OK) == 0) {
		rm_rf(DATABIN);
		rename("/cache/data_bin", DATABIN);
	}

	// Magisk Manual Injector support
	if (access("/data/local/tmp/magisk_inject", F_OK) == 0) {
		rm_rf(DATABIN);
		rename("/data/local/tmp/magisk_inject", DATABIN);
	}

	// Lazy.... use shell blob
	system("mv /data/magisk/stock_boot* /data;");

	// Merge images
	if (merge_img("/cache/magisk.img", MAINIMG)) {
		LOGE("Image merge %s -> %s failed!\n", "/cache/magisk.img", MAINIMG);
		goto unblock;
	}
	if (merge_img("/data/magisk_merge.img", MAINIMG)) {
		LOGE("Image merge %s -> %s failed!\n", "/data/magisk_merge.img", MAINIMG);
		goto unblock;
	}

	int new_img = 0;

	if (access(MAINIMG, F_OK) == -1) {
		if (create_img(MAINIMG, 64))
			goto unblock;
		new_img = 1;
	}

	LOGI("* Mounting " MAINIMG "\n");
	// Mounting magisk image
	char *magiskloop = mount_image(MAINIMG, MOUNTPOINT);
	if (magiskloop == NULL)
		goto unblock;

	if (new_img) {
		xmkdir(COREDIR, 0755);
		xmkdir(COREDIR "/post-fs-data.d", 0755);
		xmkdir(COREDIR "/service.d", 0755);
		xmkdir(COREDIR "/props", 0755);
	}

	// Run common scripts
	LOGI("* Running post-fs-data.d scripts\n");
	exec_common_script("post-fs-data");

	// Core only mode
	if (access(DISABLEFILE, F_OK) == 0)
<<<<<<< HEAD
		goto skip_modules;
=======
		goto core_only;
>>>>>>> 25c289ad

	DIR *dir;
	struct dirent *entry;
	char *module;
	struct node_entry *sys_root, *ven_root = NULL, *child;

	dir = xopendir(MOUNTPOINT);

	// Create the system root entry
	sys_root = xcalloc(sizeof(*sys_root), 1);
	sys_root->name = strdup("/system");
	sys_root->status = IS_INTER;

	int has_modules = 0;

	// Travel through each modules
	vec_init(&module_list);
	LOGI("* Loading modules\n");
	while ((entry = xreaddir(dir))) {
		if (entry->d_type == DT_DIR) {
			if (strcmp(entry->d_name, ".") == 0 ||
				strcmp(entry->d_name, "..") == 0 ||
				strcmp(entry->d_name, ".core") == 0 ||
				strcmp(entry->d_name, "lost+found") == 0)
				continue;
			snprintf(buf, PATH_MAX, "%s/%s", MOUNTPOINT, entry->d_name);
			// Check whether remove
			snprintf(buf2, PATH_MAX, "%s/remove", buf);
			if (access(buf2, F_OK) == 0) {
				rm_rf(buf);
				continue;
			}
			// Check whether disable
			snprintf(buf2, PATH_MAX, "%s/disable", buf);
			if (access(buf2, F_OK) == 0)
				continue;
			// Add the module to list
			module = strdup(entry->d_name);
			vec_push_back(&module_list, module);
			// Read props
			snprintf(buf2, PATH_MAX, "%s/system.prop", buf);
			if (access(buf2, F_OK) == 0) {
				LOGI("%s: loading [system.prop]\n", module);
				read_prop_file(buf2, 0);
			}
			// Check whether enable auto_mount
			snprintf(buf2, PATH_MAX, "%s/auto_mount", buf);
			if (access(buf2, F_OK) == -1)
				continue;
			// Double check whether the system folder exists
			snprintf(buf2, PATH_MAX, "%s/system", buf);
			if (access(buf2, F_OK) == -1)
				continue;

			// Construct structure
			has_modules = 1;
			LOGI("%s: constructing magic mount structure\n", module);
			// If /system/vendor exists in module, create a link outside
			snprintf(buf2, PATH_MAX, "%s/system/vendor", buf);
			if (access(buf2, F_OK) == 0) {
				snprintf(buf, PATH_MAX, "%s/%s/vendor", MOUNTPOINT, module);
				unlink(buf);
				symlink(buf2, buf);
			}
			construct_tree(module, sys_root);
		}
	}

	closedir(dir);

	// Trim image
	umount_image(MOUNTPOINT, magiskloop);
	free(magiskloop);
	trim_img(MAINIMG);

	// Remount them back :)
	magiskloop = mount_image(MAINIMG, MOUNTPOINT);
	free(magiskloop);

	if (has_modules) {
		// Mount mirrors
		LOGI("* Mounting system/vendor mirrors");
		int seperate_vendor = 0;
		struct vector mounts;
		vec_init(&mounts);
		file_to_vector("/proc/mounts", &mounts);
		char *line;
		vec_for_each(&mounts, line) {
			if (strstr(line, " /system ")) {
				sscanf(line, "%s", buf);
				snprintf(buf2, PATH_MAX, "%s/system", MIRRDIR);
				xmkdir_p(buf2, 0755);
				xmount(buf, buf2, "ext4", MS_RDONLY, NULL);
				LOGI("mount: %s -> %s\n", buf, buf2);
				continue;
			}
			if (strstr(line, " /vendor ")) {
				seperate_vendor = 1;
				sscanf(line, "%s", buf);
				snprintf(buf2, PATH_MAX, "%s/vendor", MIRRDIR);
				xmkdir_p(buf2, 0755);
				xmount(buf, buf2, "ext4", MS_RDONLY, NULL);
				LOGI("mount: %s -> %s\n", buf, buf2);
				continue;
			}
		}
		vec_deep_destroy(&mounts);
		if (!seperate_vendor) {
			snprintf(buf, PATH_MAX, "%s/system/vendor", MIRRDIR);
			snprintf(buf2, PATH_MAX, "%s/vendor", MIRRDIR);
			symlink(buf, buf2);
			LOGI("link: %s -> %s\n", buf, buf2);
		}

		// Extract the vendor node out of system tree and swap with placeholder
		vec_for_each(sys_root->children, child) {
			if (strcmp(child->name, "vendor") == 0) {
				ven_root = child;
				child = xcalloc(sizeof(*child), 1);
				child->type = seperate_vendor ? DT_LNK : DT_DIR;
				child->parent = ven_root->parent;
				child->name = ven_root->name;
				child->status = IS_VENDOR;
				vec_entry(sys_root->children)[_] = child;
				ven_root->name = strdup("/vendor");
				ven_root->parent = NULL;
				break;
			}
		}

		// Magic!!
		magic_mount(sys_root);
		if (ven_root) magic_mount(ven_root);
	}

	// Cleanup memory
	destroy_subtree(sys_root);
	if (ven_root) destroy_subtree(ven_root);

	// Execute module scripts
	LOGI("* Running module post-fs-data scripts\n");
	exec_module_script("post-fs-data");

<<<<<<< HEAD
skip_modules:
=======
core_only:
>>>>>>> 25c289ad
	// Systemless hosts
	if (access(HOSTSFILE, F_OK) == 0) {
		LOGI("* Enabling systemless hosts file support");
		bind_mount(HOSTSFILE, "/system/etc/hosts");
	}

	// Enable magiskhide by default, only disable when set explicitly
	char *hide_prop = getprop(MAGISKHIDE_PROP);
	if (hide_prop == NULL || strcmp(hide_prop, "0") != 0) {
		pthread_t thread;
		xpthread_create(&thread, NULL, start_magisk_hide, NULL);
		pthread_detach(thread);
	}
	free(hide_prop);

unblock:
	unblock_boot_process();
}

void late_start(int client) {
	LOGI("** late_start service mode running\n");
	// ack
	write_int(client, 0);
	close(client);

	// Allocate buffer
	if (buf == NULL) buf = xmalloc(PATH_MAX);
	if (buf2 == NULL) buf2 = xmalloc(PATH_MAX);

	// Wait till the full patch is done
	pthread_join(sepol_patch, NULL);

	// Run scripts after full patch, most reliable way to run scripts
	LOGI("* Running service.d scripts\n");
	exec_common_script("service");

	// Core only mode
	if (access(DISABLEFILE, F_OK) == 0) {
		setprop("ro.magisk.disable", "1");
		return;
	}

	LOGI("* Running module service scripts\n");
	exec_module_script("service");

	// Install Magisk Manager if exists
	if (access(MANAGERAPK, F_OK) == 0) {
		while (1) {
			sleep(5);
			char *const command[] = { "sh", "-c", 
				"CLASSPATH=/system/framework/pm.jar "
				"/system/bin/app_process /system/bin "
				"com.android.commands.pm.Pm install -r " MANAGERAPK, NULL };
			int apk_res = -1, pid;
			pid = run_command(1, &apk_res, "/system/bin/sh", command);
			waitpid(pid, NULL, 0);
			fdgets(buf, PATH_MAX, apk_res);
			close(apk_res);
			// Keep trying until pm is started
			if (strstr(buf, "Error:") == NULL)
				break;
		}
		unlink(MANAGERAPK);
	}

	// All boot stage done, cleanup everything
	free(buf);
	free(buf2);
	buf = buf2 = NULL;
	vec_deep_destroy(&module_list);

#ifdef DEBUG
	// Stop recording the boot logcat after every boot task is done
	kill(debug_log_pid, SIGTERM);
	waitpid(debug_log_pid, NULL, 0);
#endif
}<|MERGE_RESOLUTION|>--- conflicted
+++ resolved
@@ -478,6 +478,9 @@
 	// Error handler
 	err_handler = unblock_boot_process;
 
+	if (access(LATELOGMON, F_OK) == 0)
+		monitor_logs();
+
 	// ack
 	write_int(client, 0);
 	close(client);
@@ -557,11 +560,7 @@
 
 	// Core only mode
 	if (access(DISABLEFILE, F_OK) == 0)
-<<<<<<< HEAD
-		goto skip_modules;
-=======
 		goto core_only;
->>>>>>> 25c289ad
 
 	DIR *dir;
 	struct dirent *entry;
@@ -705,11 +704,7 @@
 	LOGI("* Running module post-fs-data scripts\n");
 	exec_module_script("post-fs-data");
 
-<<<<<<< HEAD
-skip_modules:
-=======
 core_only:
->>>>>>> 25c289ad
 	// Systemless hosts
 	if (access(HOSTSFILE, F_OK) == 0) {
 		LOGI("* Enabling systemless hosts file support");
