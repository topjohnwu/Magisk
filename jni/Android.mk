LOCAL_PATH := $(call my-dir)

include $(CLEAR_VARS)
LOCAL_MODULE := magisk_utils
LOCAL_LDFLAGS += -static

LOCAL_C_INCLUDES := \
	$(LOCAL_PATH)/utils \
	$(LOCAL_PATH)/daemon \
	$(LOCAL_PATH)/external

LOCAL_SRC_FILES := \
	utils.c \
	utils/misc.c \
	utils/vector.c \
	utils/xwrap.c \
	utils/list.c \
	utils/img.c

LOCAL_CFLAGS := -Wno-implicit-exception-spec-mismatch -D STATIC

include $(BUILD_EXECUTABLE)

include $(CLEAR_VARS)
LOCAL_MODULE := magisk
LOCAL_STATIC_LIBRARIES := libsepol
LOCAL_SHARED_LIBRARIES := libsqlite libselinux

LOCAL_C_INCLUDES := \
	$(LOCAL_PATH)/utils \
	$(LOCAL_PATH)/daemon \
	$(LOCAL_PATH)/resetprop \
	$(LOCAL_PATH)/magiskpolicy \
	$(LOCAL_PATH)/external \
	$(LOCAL_PATH)/selinux/libsepol/include

LOCAL_SRC_FILES := \
	main.c \
	utils/misc.c \
	utils/vector.c \
	utils/xwrap.c \
	utils/list.c \
	utils/img.c \
	daemon/daemon.c \
	daemon/socket_trans.c \
	daemon/log_monitor.c \
	daemon/bootstages.c \
	magiskhide/magiskhide.c \
	magiskhide/proc_monitor.c \
	magiskhide/hide_utils.c \
	magiskpolicy/magiskpolicy.c \
	magiskpolicy/rules.c \
	magiskpolicy/sepolicy.c \
	magiskpolicy/api.c \
	resetprop/resetprop.cpp \
	resetprop/system_properties.cpp \
	su/su.c \
	su/activity.c \
	su/db.c \
	su/misc.c \
	su/pts.c \
	su/su_daemon.c \
	su/su_socket.c

LOCAL_CFLAGS := -Wno-implicit-exception-spec-mismatch
LOCAL_LDLIBS := -llog

include $(BUILD_EXECUTABLE)

# External shared libraries, build stub libraries for linking
include jni/external/Android.mk

# libsepol, static library
include jni/selinux/libsepol/Android.mk

<<<<<<< HEAD
#####################################################################
# In order to build separate binaries, please comment out everything 
# above (including the lines for libraries)
# Then, uncomment the line you want below
#####################################################################
# include jni/resetprop/Android.mk
# include jni/magiskpolicy/Android.mk
include jni/magiskpolicy/Android.mk

=======
>>>>>>> 25c289ad
# Build magiskboot
include jni/magiskboot/Android.mk<|MERGE_RESOLUTION|>--- conflicted
+++ resolved
@@ -1,25 +1,4 @@
 LOCAL_PATH := $(call my-dir)
-
-include $(CLEAR_VARS)
-LOCAL_MODULE := magisk_utils
-LOCAL_LDFLAGS += -static
-
-LOCAL_C_INCLUDES := \
-	$(LOCAL_PATH)/utils \
-	$(LOCAL_PATH)/daemon \
-	$(LOCAL_PATH)/external
-
-LOCAL_SRC_FILES := \
-	utils.c \
-	utils/misc.c \
-	utils/vector.c \
-	utils/xwrap.c \
-	utils/list.c \
-	utils/img.c
-
-LOCAL_CFLAGS := -Wno-implicit-exception-spec-mismatch -D STATIC
-
-include $(BUILD_EXECUTABLE)
 
 include $(CLEAR_VARS)
 LOCAL_MODULE := magisk
@@ -67,23 +46,35 @@
 
 include $(BUILD_EXECUTABLE)
 
+include $(CLEAR_VARS)
+LOCAL_MODULE := magisk_utils
+LOCAL_LDFLAGS += -static
+
+LOCAL_C_INCLUDES := \
+	$(LOCAL_PATH)/ \
+	$(LOCAL_PATH)/utils \
+	$(LOCAL_PATH)/daemon \
+	$(LOCAL_PATH)/external
+
+LOCAL_SRC_FILES := \
+	main_utils.c \
+	utils/misc.c \
+	utils/vector.c \
+	utils/xwrap.c \
+	utils/list.c \
+	utils/img.c
+
+LOCAL_CFLAGS := -Wno-implicit-exception-spec-mismatch -DSTATIC -DPIXEL
+
+include $(BUILD_EXECUTABLE)
+
 # External shared libraries, build stub libraries for linking
 include jni/external/Android.mk
 
 # libsepol, static library
 include jni/selinux/libsepol/Android.mk
 
-<<<<<<< HEAD
-#####################################################################
-# In order to build separate binaries, please comment out everything 
-# above (including the lines for libraries)
-# Then, uncomment the line you want below
-#####################################################################
-# include jni/resetprop/Android.mk
-# include jni/magiskpolicy/Android.mk
-include jni/magiskpolicy/Android.mk
+# Build magiskboot
+include jni/magiskboot/Android.mk
 
-=======
->>>>>>> 25c289ad
-# Build magiskboot
-include jni/magiskboot/Android.mk+include jni/magiskpolicy/Android.mk