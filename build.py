--- conflicted
+++ resolved
@@ -60,7 +60,7 @@
 def mv(source, target):
     try:
         shutil.move(source, target)
-    except shutil.Error:
+    except:
         pass
 
 
@@ -68,7 +68,7 @@
     try:
         shutil.copyfile(source, target)
         vprint(f'cp: {source} -> {target}')
-    except shutil.Error:
+    except:
         pass
 
 
@@ -82,12 +82,8 @@
 
 def mkdir(path, mode=0o777):
     try:
-<<<<<<< HEAD
-        os.mkdir(path, mode, exist_ok=True) # Ok for Python 3.2+
-=======
         os.mkdir(path, mode)
->>>>>>> 65ebb0d2
-    except OSError:
+    except:
         pass
 
 
