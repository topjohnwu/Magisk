#include <consts.hpp>
#include <base.hpp>

#include "policy.hpp"

using namespace std;

void sepolicy::magisk_rules() {
    // Temp suppress warnings
    set_log_level_state(LogLevel::Warn, false);

    type(SEPOL_PROC_DOMAIN, "domain");
    permissive(SEPOL_PROC_DOMAIN);  /* Just in case something is missing */

    typeattribute(SEPOL_PROC_DOMAIN, "mlstrustedsubject");
    typeattribute(SEPOL_PROC_DOMAIN, "netdomain");
    typeattribute(SEPOL_PROC_DOMAIN, "bluetoothdomain");

    type(SEPOL_FILE_TYPE, "file_type");
    typeattribute(SEPOL_FILE_TYPE, "mlstrustedobject");

    allow(SEPOL_PROC_DOMAIN, ALL, ALL, ALL);

    // Allow us to do any ioctl
    if (impl->db->policyvers >= POLICYDB_VERSION_XPERMS_IOCTL) {
        allowxperm(SEPOL_PROC_DOMAIN, ALL, "blk_file", ALL_XPERM);
        allowxperm(SEPOL_PROC_DOMAIN, ALL, "fifo_file", ALL_XPERM);
        allowxperm(SEPOL_PROC_DOMAIN, ALL, "chr_file", ALL_XPERM);
        allowxperm(SEPOL_PROC_DOMAIN, ALL, "file", ALL_XPERM);
    }

    // suRights
    allow("servicemanager", SEPOL_PROC_DOMAIN, "dir", "search");
    allow("servicemanager", SEPOL_PROC_DOMAIN, "dir", "read");
    allow("servicemanager", SEPOL_PROC_DOMAIN, "file", "open");
    allow("servicemanager", SEPOL_PROC_DOMAIN, "file", "read");
    allow("servicemanager", SEPOL_PROC_DOMAIN, "process", "getattr");
    allow(ALL, SEPOL_PROC_DOMAIN, "process", "sigchld");

    // allowLog
    allow("logd", SEPOL_PROC_DOMAIN, "dir", "search");
    allow("logd", SEPOL_PROC_DOMAIN, "file", "read");
    allow("logd", SEPOL_PROC_DOMAIN, "file", "open");
    allow("logd", SEPOL_PROC_DOMAIN, "file", "getattr");

    // dumpsys
    allow(ALL, SEPOL_PROC_DOMAIN, "fd", "use");
    allow(ALL, SEPOL_PROC_DOMAIN, "fifo_file", "write");
    allow(ALL, SEPOL_PROC_DOMAIN, "fifo_file", "read");
    allow(ALL, SEPOL_PROC_DOMAIN, "fifo_file", "open");
    allow(ALL, SEPOL_PROC_DOMAIN, "fifo_file", "getattr");

    // bootctl
    allow("hwservicemanager", SEPOL_PROC_DOMAIN, "dir", "search");
    allow("hwservicemanager", SEPOL_PROC_DOMAIN, "file", "read");
    allow("hwservicemanager", SEPOL_PROC_DOMAIN, "file", "open");
    allow("hwservicemanager", SEPOL_PROC_DOMAIN, "process", "getattr");

    // For mounting loop devices, mirrors, tmpfs
    allow("kernel", ALL, "file", "read");
    allow("kernel", ALL, "file", "write");

    // Allow all binder transactions
    allow(ALL, SEPOL_PROC_DOMAIN, "binder", ALL);

<<<<<<< HEAD

=======
>>>>>>> 1d3f3d3d
#if 0
    // Remove all dontaudit in debug mode
    impl->strip_dontaudit();
#endif

    set_log_level_state(LogLevel::Warn, true);
}<|MERGE_RESOLUTION|>--- conflicted
+++ resolved
@@ -63,10 +63,6 @@
     // Allow all binder transactions
     allow(ALL, SEPOL_PROC_DOMAIN, "binder", ALL);
 
-<<<<<<< HEAD
-
-=======
->>>>>>> 1d3f3d3d
 #if 0
     // Remove all dontaudit in debug mode
     impl->strip_dontaudit();
