--- conflicted
+++ resolved
@@ -22,14 +22,9 @@
 std::vector<std::string> file_to_vector(const char *filename);
 char *strdup2(const char *s, size_t *size = nullptr);
 
-<<<<<<< HEAD
-int exec_array(bool err, int *fd, void (*pre_exec)(void), const char **argv);
-int exec_command(bool err, int *fd, void (*cb)(void), const char *argv0, ...);
-int stime(const time_t *t);
-=======
 int exec_array(bool err, int *fd, void (*pre_exec)(), const char **argv);
 int exec_command(bool err, int *fd, void (*cb)(), const char *argv0, ...);
->>>>>>> a4f8bd4e
+int stime(const time_t *t);
 
 extern "C" {
 #endif
