// Cached thread pool implementation

#include <utils.hpp>

#include <daemon.hpp>
#include <memory>

using namespace std;

#ifndef PTHREAD_COND_INITIALIZER_MONOTONIC_NP
#define PTHREAD_COND_INITIALIZER_MONOTONIC_NP  { { 1 << 1 } }
#endif

#define THREAD_IDLE_MAX_SEC 60
#define CORE_POOL_SIZE 3

<<<<<<< HEAD
using Task = std::function<void()>;
=======
static pthread_mutex_t lock = PTHREAD_MUTEX_INITIALIZER;
static pthread_cond_t send_task = PTHREAD_COND_INITIALIZER_MONOTONIC_NP;
static pthread_cond_t recv_task = PTHREAD_COND_INITIALIZER_MONOTONIC_NP;
>>>>>>> 8276a077

// idle thread should be waited only by exec and notified only by loop
static atomic_int idle_threads = 0;
// running thread should be waited only by loop and notified only by exec
static atomic_int running_threads = 0;
static shared_ptr<Task> pending_task = nullptr;

<<<<<<< HEAD
static void *thread_pool_loop(void *const) {
    idle_threads.fetch_add(1, memory_order_relaxed);
=======
static void operator+=(timespec &a, const timespec &b) {
    a.tv_sec += b.tv_sec;
    a.tv_nsec += b.tv_nsec;
    if (a.tv_nsec >= 1000000000L) {
        a.tv_sec++;
        a.tv_nsec -= 1000000000L;
    }
}

static void reset_pool() {
    clear_poll();
    pthread_mutex_unlock(&lock);
    pthread_mutex_destroy(&lock);
    pthread_mutex_init(&lock, nullptr);
    pthread_cond_destroy(&send_task);
    send_task = PTHREAD_COND_INITIALIZER_MONOTONIC_NP;
    pthread_cond_destroy(&recv_task);
    recv_task = PTHREAD_COND_INITIALIZER_MONOTONIC_NP;
    available_threads = 0;
    active_threads = 0;
    pending_task = nullptr;
}

static void *thread_pool_loop(void * const is_core_pool) {
    pthread_atfork(nullptr, nullptr, &reset_pool);

>>>>>>> 8276a077
    // Block all signals
    sigset_t mask;
    sigfillset(&mask);

    bool timeout = false;
    for (;;) {
        // Restore sigmask
        pthread_sigmask(SIG_SETMASK, &mask, nullptr);
<<<<<<< HEAD
        auto num_thread = running_threads.load(memory_order_acquire);
        std::shared_ptr<Task> null_task = nullptr;
        std::shared_ptr<Task> local_task =
                std::atomic_exchange_explicit(&pending_task, null_task, memory_order_acq_rel);
        if (!local_task) {
            // someone else consumes the task
            if (timeout) {
                auto idl = idle_threads.fetch_sub(1, memory_order_acq_rel);
                if (idl > 1 && (num_thread + idl) > CORE_POOL_SIZE)
                    return nullptr;
                else
                    idle_threads.fetch_add(1, memory_order_release);
=======
        function<void()> local_task;
        {
            mutex_guard g(lock);
            ++available_threads;
            if (!pending_task) {
                if (is_core_pool) {
                    pthread_cond_wait(&send_task, &lock);
                } else {
                    timespec ts;
                    clock_gettime(CLOCK_MONOTONIC, &ts);
                    ts += { THREAD_IDLE_MAX_SEC, 0 };
                    if (pthread_cond_timedwait(&send_task, &lock, &ts) == ETIMEDOUT) {
                        // Terminate thread after max idle time
                        --available_threads;
                        --active_threads;
                        return nullptr;
                    }
                }
>>>>>>> 8276a077
            }
            // wait running thread changed, which indicates a job is added
            timeval tv{};
            gettimeofday(&tv, nullptr);
            auto sleep_time = tv.tv_sec;
            running_threads.wait(num_thread, memory_order_acquire);
            gettimeofday(&tv, nullptr);
            timeout = tv.tv_sec - sleep_time > THREAD_IDLE_MAX_SEC;
            // notified, try to fetch pending task again
            continue;
        }
<<<<<<< HEAD
        // successfully fetch a task
        timeout = false;
        // the following is done on exec_task
        // running_threads.fetch_add(1, memory_order_release);
        // idle_threads.fetch_sub(1, memory_order_release);
        // notify for potential new thread
        idle_threads.notify_one();
        (*local_task)();
        running_threads.fetch_sub(1, memory_order_relaxed);
        idle_threads.fetch_add(1, memory_order_acq_rel);
        idle_threads.notify_one();
    }
}

void exec_task(Task &&task) {
    if (!task) return;
    auto desired_task = make_shared<Task>(std::move(task));
    for (;;) {
        shared_ptr<Task> null_task = nullptr;
        auto num_thread = idle_threads.load(memory_order_relaxed);
        // if pending_task == null_task: pending_task = desired_task
        // else: null_task = pending_task
        if (atomic_compare_exchange_strong_explicit(&pending_task, &null_task, desired_task,
                                                    memory_order_release,
                                                    memory_order_relaxed)) {
            break;
        } else {
            // some exec_task is still running, wait active thread change,
            // which indicates a pending task is consumed.
            idle_threads.wait(num_thread, memory_order_acquire);
        }
    }
    // starting from here, there's must only be one exec_task
    if (idle_threads.fetch_sub(1, memory_order_acq_rel) == 0) {
        // no available_threads, new one
        new_daemon_thread(thread_pool_loop, nullptr);
    }
    running_threads.fetch_add(1, memory_order_release);
    running_threads.notify_all();
=======
        local_task();
        if (getpid() == gettid())
            exit(0);
    }
}

void exec_task(function<void()> &&task) {
    mutex_guard g(lock);
    pending_task.swap(task);
    if (available_threads == 0) {
        ++active_threads;
        long is_core_pool = active_threads <= CORE_POOL_SIZE;
        new_daemon_thread(thread_pool_loop, (void *) is_core_pool);
    } else {
        pthread_cond_signal(&send_task);
    }
    pthread_cond_wait(&recv_task, &lock);
>>>>>>> 8276a077
}<|MERGE_RESOLUTION|>--- conflicted
+++ resolved
@@ -14,13 +14,7 @@
 #define THREAD_IDLE_MAX_SEC 60
 #define CORE_POOL_SIZE 3
 
-<<<<<<< HEAD
 using Task = std::function<void()>;
-=======
-static pthread_mutex_t lock = PTHREAD_MUTEX_INITIALIZER;
-static pthread_cond_t send_task = PTHREAD_COND_INITIALIZER_MONOTONIC_NP;
-static pthread_cond_t recv_task = PTHREAD_COND_INITIALIZER_MONOTONIC_NP;
->>>>>>> 8276a077
 
 // idle thread should be waited only by exec and notified only by loop
 static atomic_int idle_threads = 0;
@@ -28,37 +22,9 @@
 static atomic_int running_threads = 0;
 static shared_ptr<Task> pending_task = nullptr;
 
-<<<<<<< HEAD
 static void *thread_pool_loop(void *const) {
     idle_threads.fetch_add(1, memory_order_relaxed);
-=======
-static void operator+=(timespec &a, const timespec &b) {
-    a.tv_sec += b.tv_sec;
-    a.tv_nsec += b.tv_nsec;
-    if (a.tv_nsec >= 1000000000L) {
-        a.tv_sec++;
-        a.tv_nsec -= 1000000000L;
-    }
-}
 
-static void reset_pool() {
-    clear_poll();
-    pthread_mutex_unlock(&lock);
-    pthread_mutex_destroy(&lock);
-    pthread_mutex_init(&lock, nullptr);
-    pthread_cond_destroy(&send_task);
-    send_task = PTHREAD_COND_INITIALIZER_MONOTONIC_NP;
-    pthread_cond_destroy(&recv_task);
-    recv_task = PTHREAD_COND_INITIALIZER_MONOTONIC_NP;
-    available_threads = 0;
-    active_threads = 0;
-    pending_task = nullptr;
-}
-
-static void *thread_pool_loop(void * const is_core_pool) {
-    pthread_atfork(nullptr, nullptr, &reset_pool);
-
->>>>>>> 8276a077
     // Block all signals
     sigset_t mask;
     sigfillset(&mask);
@@ -67,7 +33,6 @@
     for (;;) {
         // Restore sigmask
         pthread_sigmask(SIG_SETMASK, &mask, nullptr);
-<<<<<<< HEAD
         auto num_thread = running_threads.load(memory_order_acquire);
         std::shared_ptr<Task> null_task = nullptr;
         std::shared_ptr<Task> local_task =
@@ -80,26 +45,6 @@
                     return nullptr;
                 else
                     idle_threads.fetch_add(1, memory_order_release);
-=======
-        function<void()> local_task;
-        {
-            mutex_guard g(lock);
-            ++available_threads;
-            if (!pending_task) {
-                if (is_core_pool) {
-                    pthread_cond_wait(&send_task, &lock);
-                } else {
-                    timespec ts;
-                    clock_gettime(CLOCK_MONOTONIC, &ts);
-                    ts += { THREAD_IDLE_MAX_SEC, 0 };
-                    if (pthread_cond_timedwait(&send_task, &lock, &ts) == ETIMEDOUT) {
-                        // Terminate thread after max idle time
-                        --available_threads;
-                        --active_threads;
-                        return nullptr;
-                    }
-                }
->>>>>>> 8276a077
             }
             // wait running thread changed, which indicates a job is added
             timeval tv{};
@@ -111,7 +56,6 @@
             // notified, try to fetch pending task again
             continue;
         }
-<<<<<<< HEAD
         // successfully fetch a task
         timeout = false;
         // the following is done on exec_task
@@ -151,23 +95,4 @@
     }
     running_threads.fetch_add(1, memory_order_release);
     running_threads.notify_all();
-=======
-        local_task();
-        if (getpid() == gettid())
-            exit(0);
-    }
-}
-
-void exec_task(function<void()> &&task) {
-    mutex_guard g(lock);
-    pending_task.swap(task);
-    if (available_threads == 0) {
-        ++active_threads;
-        long is_core_pool = active_threads <= CORE_POOL_SIZE;
-        new_daemon_thread(thread_pool_loop, (void *) is_core_pool);
-    } else {
-        pthread_cond_signal(&send_task);
-    }
-    pthread_cond_wait(&recv_task, &lock);
->>>>>>> 8276a077
 }