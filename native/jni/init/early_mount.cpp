--- conflicted
+++ resolved
@@ -122,22 +122,14 @@
 }
 
 void LegacyInit::early_mount() {
-<<<<<<< HEAD
-	char partname[32];
-	char fstype[32];
-	char block_dev[64];
-
-	full_read("/init", &self.buf, &self.sz);
-	full_read("/sepolicy_custom", &sepolicy.buf, &sepolicy.sz);
-=======
 	full_read("/init", self.buf, self.sz);
->>>>>>> d64d12af
-
+	full_read("/sepolicy_custom", sepolicy.buf, sepolicy.sz);
+	
 	LOGD("Reverting /init\n");
 	root = xopen("/", O_RDONLY | O_CLOEXEC);
 	rename("/.backup/init", "/init");
 	rm_rf("/sepolicy_custom");
-	
+
 	mount_root(system);
 	mount_root(vendor);
 	mount_root(product);
@@ -145,24 +137,12 @@
 }
 
 void SARCompatInit::early_mount() {
-<<<<<<< HEAD
-	char partname[32];
-	char fstype[32];
-	char block_dev[64];
-
-	full_read("/init", &self.buf, &self.sz);
-	full_read("/sepolicy_custom", &sepolicy.buf, &sepolicy.sz);
-
+	full_read("/init", self.buf, self.sz);
+	full_read("/sepolicy_custom", sepolicy.buf, sepolicy.sz);
+	
 	LOGD("Cleaning rootfs\n");
 	root = xopen("/", O_RDONLY | O_CLOEXEC);
-	frm_rf(root, { ".backup", "overlay", "proc", "sys", "sepolicy_custom" });
-=======
-	full_read("/init", self.buf, self.sz);
-
-	LOGD("Cleaning rootfs\n");
-	root = xopen("/", O_RDONLY | O_CLOEXEC);
-	frm_rf(root, { ".backup", "overlay", "overlay.d", "proc", "sys" });
->>>>>>> d64d12af
+	frm_rf(root, { ".backup", "overlay", "overlay.d", "proc", "sys", "sepolicy_custom" });
 
 	LOGD("Early mount system_root\n");
 	sprintf(partname, "system%s", cmd->slot);
@@ -212,6 +192,7 @@
 
 	full_read("/init", self.buf, self.sz);
 	full_read("/.backup/.magisk", config.buf, config.sz);
+	full_read("/sepolicy_custom", sepolicy.buf, sepolicy.sz);
 }
 
 void SARInit::early_mount() {
@@ -219,21 +200,11 @@
 	xmkdir("/dev", 0755);
 	xmount("tmpfs", "/dev", "tmpfs", 0, "mode=755");
 
-<<<<<<< HEAD
-	full_read("/init", &self.buf, &self.sz);
-	full_read("/.backup/.magisk", &config.buf, &config.sz);
-	full_read("/sepolicy_custom", &sepolicy.buf, &sepolicy.sz);
+	backup_files();
 
 	LOGD("Cleaning rootfs\n");
 	int root = xopen("/", O_RDONLY | O_CLOEXEC);
-	frm_rf(root, { "proc", "sys", "sepolicy_custom" });
-=======
-	backup_files();
-
-	LOGD("Cleaning rootfs\n");
-	int root = xopen("/", O_RDONLY | O_CLOEXEC);
-	frm_rf(root, { "proc", "sys", "dev" });
->>>>>>> d64d12af
+	frm_rf(root, { "proc", "sys", "dev", "sepolicy_custom" });
 	close(root);
 
 	LOGD("Early mount system_root\n");
@@ -252,19 +223,10 @@
 void SecondStageInit::early_mount() {
 	// Early mounts should already be done by first stage init
 
-<<<<<<< HEAD
-	full_read("/system/bin/init", &self.buf, &self.sz);
-	full_read("/.backup/.magisk", &config.buf, &config.sz);
-	full_read("/sepolicy_custom", &sepolicy.buf, &sepolicy.sz);
-	rm_rf("/system");
-	rm_rf("/.backup");
-	rm_rf("/sepolicy_custom");
-=======
 	backup_files();
 	rm_rf("/system");
 	rm_rf("/.backup");
 	rm_rf("/overlay.d");
->>>>>>> d64d12af
 
 	// Find system_dev
 	parse_mnt("/proc/mounts", [&](mntent *me) -> bool {
