#include <sys/mount.h>

#include <magisk.hpp>
#include <utils.hpp>
#include <selinux.hpp>
#include <resetprop.hpp>

#include "magiskhide.hpp"

using namespace std;

static const char *prop_key[] =
		{ "ro.boot.vbmeta.device_state", "ro.boot.verifiedbootstate", "ro.boot.flash.locked",
		  "ro.boot.veritymode", "ro.boot.warranty_bit", "ro.warranty_bit", "ro.debuggable",
		  "ro.secure", "ro.build.type", "ro.build.tags", "ro.build.selinux",
		  "ro.vendor.boot.warranty_bit", "ro.vendor.warranty_bit", nullptr };

static const char *prop_value[] =
		{ "locked", "green", "1",
		  "enforcing", "0", "0", "0",
		  "1", "user", "release-keys", "0",
		  "0", "0", nullptr };

void hide_sensitive_props() {
	LOGI("hide_policy: Hiding sensitive props\n");

	// Hide all sensitive props
	for (int i = 0; prop_key[i]; ++i) {
		auto value = getprop(prop_key[i]);
		if (!value.empty() && value != prop_value[i])
			setprop(prop_key[i], prop_value[i], false);
	}

<<<<<<< HEAD
	// Hide that we booted from recovery when magisk is in recovery mode
	auto bootmode = getprop("ro.bootmode");
	if (!bootmode.empty() && bootmode.find("recovery") != string::npos) {
		setprop("ro.bootmode", "unknown", false);
	}
	auto boot_mode = getprop("ro.boot.mode");
	if (!boot_mode.empty() && boot_mode.find("recovery") != string::npos) {
		setprop("ro.boot.mode", "unknown", false);
=======
	// Xiaomi cross region flash
	auto hwc = getprop("ro.boot.hwc");
	if (!hwc.empty() && hwc.find("CN") != string::npos) {
		setprop("ro.boot.hwc", "GLOBAL", false);
	}
	auto hwcountry = getprop("ro.boot.hwcountry");
	if (!hwcountry.empty() && hwcountry.find("China") != string::npos) {
		setprop("ro.boot.hwcountry", "GLOBAL", false);
>>>>>>> e261579e
	}
}

static inline void lazy_unmount(const char* mountpoint) {
	if (umount2(mountpoint, MNT_DETACH) != -1)
		LOGD("hide_policy: Unmounted (%s)\n", mountpoint);
}

void hide_daemon(int pid) {
	run_finally fin([=]() -> void {
		// Send resume signal
		kill(pid, SIGCONT);
		_exit(0);
	});
	hide_unmount(pid);
}

#define TMPFS_MNT(dir) (mentry->mnt_type == "tmpfs"sv && \
strncmp(mentry->mnt_dir, "/" #dir, sizeof("/" #dir) - 1) == 0)

void hide_unmount(int pid) {
	if (switch_mnt_ns(pid))
		return;

	LOGD("hide_policy: handling PID=[%d]\n", pid);

	char val;
	int fd = xopen(SELINUX_ENFORCE, O_RDONLY);
	xxread(fd, &val, sizeof(val));
	close(fd);
	// Permissive
	if (val == '0') {
		chmod(SELINUX_ENFORCE, 0640);
		chmod(SELINUX_POLICY, 0440);
	}

	vector<string> targets;

	// Unmount dummy skeletons and /sbin links
	parse_mnt("/proc/self/mounts", [&](mntent *mentry) {
		if (TMPFS_MNT(system) || TMPFS_MNT(vendor) || TMPFS_MNT(sbin) || TMPFS_MNT(product))
			targets.emplace_back(mentry->mnt_dir);
		return true;
	});

	for (auto &s : targets)
		lazy_unmount(s.data());
	targets.clear();

	// Unmount all Magisk created mounts
	parse_mnt("/proc/self/mounts", [&](mntent *mentry) {
		if (strstr(mentry->mnt_fsname, BLOCKDIR))
			targets.emplace_back(mentry->mnt_dir);
		return true;
	});

	for (auto &s : targets)
		lazy_unmount(s.data());
}
<|MERGE_RESOLUTION|>--- conflicted
+++ resolved
@@ -31,16 +31,15 @@
 			setprop(prop_key[i], prop_value[i], false);
 	}
 
-<<<<<<< HEAD
 	// Hide that we booted from recovery when magisk is in recovery mode
 	auto bootmode = getprop("ro.bootmode");
 	if (!bootmode.empty() && bootmode.find("recovery") != string::npos) {
 		setprop("ro.bootmode", "unknown", false);
 	}
-	auto boot_mode = getprop("ro.boot.mode");
-	if (!boot_mode.empty() && boot_mode.find("recovery") != string::npos) {
+	bootmode = getprop("ro.boot.mode");
+	if (!bootmode.empty() && bootmode.find("recovery") != string::npos) {
 		setprop("ro.boot.mode", "unknown", false);
-=======
+
 	// Xiaomi cross region flash
 	auto hwc = getprop("ro.boot.hwc");
 	if (!hwc.empty() && hwc.find("CN") != string::npos) {
@@ -49,7 +48,6 @@
 	auto hwcountry = getprop("ro.boot.hwcountry");
 	if (!hwcountry.empty() && hwcountry.find("China") != string::npos) {
 		setprop("ro.boot.hwcountry", "GLOBAL", false);
->>>>>>> e261579e
 	}
 }
 
