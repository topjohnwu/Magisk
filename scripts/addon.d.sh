#!/sbin/sh
# ADDOND_VERSION=2
########################################################
#
# Magisk Survival Script for ROMs with addon.d support
# by topjohnwu and osm0sis
#
########################################################

trampoline() {
  mount /data 2>/dev/null
  if [ -f $MAGISKBIN/addon.d.sh ]; then
    exec sh $MAGISKBIN/addon.d.sh "$@"
    exit $?
  elif [ "$1" = post-restore ]; then
    BOOTMODE=false
    ps | grep zygote | grep -v grep >/dev/null && BOOTMODE=true
    $BOOTMODE || ps -A 2>/dev/null | grep zygote | grep -v grep >/dev/null && BOOTMODE=true

    if ! $BOOTMODE; then
      # update-binary|updater <RECOVERY_API_VERSION> <OUTFD> <ZIPFILE>
      OUTFD=$(ps | grep -v 'grep' | grep -oE 'update(.*) 3 [0-9]+' | cut -d" " -f3)
      [ -z $OUTFD ] && OUTFD=$(ps -Af | grep -v 'grep' | grep -oE 'update(.*) 3 [0-9]+' | cut -d" " -f3)
      # update_engine_sideload --payload=file://<ZIPFILE> --offset=<OFFSET> --headers=<HEADERS> --status_fd=<OUTFD>
      [ -z $OUTFD ] && OUTFD=$(ps | grep -v 'grep' | grep -oE 'status_fd=[0-9]+' | cut -d= -f2)
      [ -z $OUTFD ] && OUTFD=$(ps -Af | grep -v 'grep' | grep -oE 'status_fd=[0-9]+' | cut -d= -f2)
    fi
    ui_print() {
      if $BOOTMODE; then
        log -t Magisk -- "$1"
      else
        echo -e "ui_print $1\nui_print" >> /proc/self/fd/$OUTFD
      fi
    }

    ui_print "***********************"
    ui_print " Magisk addon.d failed"
    ui_print "***********************"
    ui_print "! Cannot find Magisk binaries - was data wiped or not decrypted?"
    ui_print "! Reflash OTA from decrypted recovery or reflash Magisk"
  fi
  exit 1
}

# Always use the script in /data
MAGISKBIN=/data/adb/magisk
[ "$0" = $MAGISKBIN/addon.d.sh ] || trampoline "$@"

V1_FUNCS=/tmp/backuptool.functions
V2_FUNCS=/postinstall/tmp/backuptool.functions

if [ -f $V1_FUNCS ]; then
  . $V1_FUNCS
  backuptool_ab=false
elif [ -f $V2_FUNCS ]; then
  . $V2_FUNCS
else
  return 1
fi

initialize() {
  # Load utility functions
  . $MAGISKBIN/util_functions.sh

  if $BOOTMODE; then
    # Override ui_print when booted
    ui_print() { log -t Magisk -- "$1"; }
  fi
  OUTFD=
  setup_flashable
}

main() {
  if ! $backuptool_ab; then
    # Wait for post addon.d-v1 processes to finish
    sleep 5
  fi

  # Ensure we aren't in /tmp/addon.d anymore (since it's been deleted by addon.d)
  mkdir -p $TMPDIR
  cd $TMPDIR

  $BOOTMODE || recovery_actions

  if echo $MAGISK_VER | grep -q '\.'; then
    PRETTY_VER=$MAGISK_VER
  else
    PRETTY_VER="$MAGISK_VER($MAGISK_VER_CODE)"
  fi
  print_title "Magisk $PRETTY_VER addon.d"

  mount_partitions
  check_data
  get_flags

  if $backuptool_ab; then
    # Swap the slot for addon.d-v2
    if [ ! -z $SLOT ]; then
      case $SLOT in
        _a) SLOT=_b;;
        _b) SLOT=_a;;
      esac
    fi
  fi

  find_boot_image

  [ -z $BOOTIMAGE ] && abort "! Unable to detect target image"
  ui_print "- Target image: $BOOTIMAGE"

  remove_system_su
<<<<<<< HEAD
  find_manager_apk
  api_level_arch_detect
=======
  find_magisk_apk
>>>>>>> 023dbc6c
  install_magisk

  # Cleanups
  cd /
  $BOOTMODE || recovery_cleanup
  rm -rf $TMPDIR

  ui_print "- Done"
  exit 0
}

case "$1" in
  backup)
    # Stub
  ;;
  restore)
    # Stub
  ;;
  pre-backup)
    # Stub
  ;;
  post-backup)
    # Stub
  ;;
  pre-restore)
    # Stub
  ;;
  post-restore)
    initialize
    if $backuptool_ab; then
      su=sh
      $BOOTMODE && su=su
      exec $su -c "sh $0 addond-v2"
    else
      # Run in background, hack for addon.d-v1
      (main) &
    fi
  ;;
  addond-v2)
    initialize
    main
  ;;
esac<|MERGE_RESOLUTION|>--- conflicted
+++ resolved
@@ -109,12 +109,8 @@
   ui_print "- Target image: $BOOTIMAGE"
 
   remove_system_su
-<<<<<<< HEAD
-  find_manager_apk
+  find_magisk_apk
   api_level_arch_detect
-=======
-  find_magisk_apk
->>>>>>> 023dbc6c
   install_magisk
 
   # Cleanups
