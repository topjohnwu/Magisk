#!/sbin/sh
##########################################################################################
#
# Magisk Boot Image Patcher
# by topjohnwu
# 
# This zip will patch your boot image with Magisk support
#
##########################################################################################

MAGISK=true

# Detect whether in boot mode
ps | grep zygote | grep -v grep >/dev/null && BOOTMODE=true || BOOTMODE=false

# This path should work in any cases
TMPDIR=/dev/tmp

INSTALLER=$TMPDIR/magisk
COMMONDIR=$INSTALLER/common
BOOTTMP=$TMPDIR/boottmp
COREDIR=/magisk/.core
CHROMEDIR=$INSTALLER/chromeos
SYSTEM=/system

# Default permissions
umask 022

ABDeviceCheck=$(cat /proc/cmdline | grep slot_suffix | wc -l)
if [ $ABDeviceCheck -gt 0 ];
then
  isABDevice=true
  SLOT=$(for i in `cat /proc/cmdline`; do echo $i | grep slot_suffix | awk -F "=" '{print $2}';done)
  SYSTEM=/system/system
else
  isABDevice=false
fi


##########################################################################################
# Flashable update-binary preparation
##########################################################################################

OUTFD=$2
ZIP=$3

readlink /proc/$$/fd/$OUTFD 2>/dev/null | grep /tmp >/dev/null
if [ "$?" -eq "0" ]; then
  OUTFD=0

  for FD in `ls /proc/$$/fd`; do
    readlink /proc/$$/fd/$FD 2>/dev/null | grep pipe >/dev/null
    if [ "$?" -eq "0" ]; then
      ps | grep " 3 $FD " | grep -v grep >/dev/null
      if [ "$?" -eq "0" ]; then
        OUTFD=$FD
        break
      fi
    fi
  done
fi

mkdir -p $INSTALLER
cd $INSTALLER
unzip -o "$ZIP"

##########################################################################################
# Functions
##########################################################################################

ui_print() {
  if $BOOTMODE; then
    echo "$1"
  else 
    echo -n -e "ui_print $1\n" >> /proc/self/fd/$OUTFD
    echo -n -e "ui_print\n" >> /proc/self/fd/$OUTFD
  fi
}

getvar() {
  local VARNAME=$1
  local VALUE=$(eval echo \$"$VARNAME");
  for FILE in /dev/.magisk /data/.magisk /cache/.magisk $SYSTEM/.magisk; do
    if [ -z "$VALUE" ]; then
      LINE=$(cat $FILE 2>/dev/null | grep "$VARNAME=")
      if [ ! -z "$LINE" ]; then
        VALUE=${LINE#*=}
      fi
    fi
  done
  eval $VARNAME=\$VALUE
}

find_boot_image() {
  srch_str="kern-a KERN-A android_boot ANDROID_BOOT kernel KERNEL boot BOOT lnx LNX"
  if $isABDevice
  then
    srch_str="boot_$SLOT BOOT_$SLOT kern-$SLOT KERN-$SLOT"+$srch_str
  fi
  if [ -z "$BOOTIMAGE" ]; then
    for PARTITION in $srch_str; do
      BOOTIMAGE=`readlink /dev/block/by-name/$PARTITION || readlink /dev/block/platform/*/by-name/$PARTITION || readlink /dev/block/platform/*/*/by-name/$PARTITION`
      if [ ! -z "$BOOTIMAGE" ]; then break; fi
    done
  fi
  if [ -z "$BOOTIMAGE" ]; then
    FSTAB="/etc/recovery.fstab"
    [ ! -f "$FSTAB" ] && FSTAB="/etc/recovery.fstab.bak"
    [ -f "$FSTAB" ] && BOOTIMAGE=`grep -E '\b/boot\b' "$FSTAB" | grep -oE '/dev/[a-zA-Z0-9_./-]*'`
  fi
}

is_mounted() {
  if [ ! -z "$2" ]; then
    cat /proc/mounts | grep $1 | grep $2, >/dev/null
  else
    cat /proc/mounts | grep $1 >/dev/null
  fi
  return $?
}

mount_image() {
  if [ ! -d "$2" ]; then
    mount -o rw,remount rootfs /
    mkdir -p $2 2>/dev/null
    ($BOOTMODE) && mount -o ro,remount rootfs /
    [ ! -d "$2" ] && return 1
  fi
  if (! is_mounted $2); then
    LOOPDEVICE=
    for LOOP in 0 1 2 3 4 5 6 7; do
      if (! is_mounted $2); then
        LOOPDEVICE=/dev/block/loop$LOOP
        if [ ! -f "$LOOPDEVICE" ]; then
          mknod $LOOPDEVICE b 7 $LOOP 2>/dev/null
        fi
        losetup $LOOPDEVICE $1
        if [ "$?" -eq "0" ]; then
          mount -t ext4 -o loop $LOOPDEVICE $2
          if (! is_mounted $2); then
            $SYSTEM/bin/toolbox mount -t ext4 -o loop $LOOPDEVICE $2
          fi
          if (! is_mounted $2); then
            $SYSTEM/bin/toybox mount -t ext4 -o loop $LOOPDEVICE $2
          fi
        fi
        if (is_mounted $2); then
          ui_print "- Mounting $1 to $2"
          break;
        fi
      fi
    done
  fi
}

grep_prop() {
  REGEX="s/^$1=//p"
  shift
  FILES=$@
  if [ -z "$FILES" ]; then
    FILES="$SYSTEM/build.prop"
  fi
  cat $FILES 2>/dev/null | sed -n "$REGEX" | head -n 1
}

remove_system_su() {
  if [ -f $SYSTEM/bin/su -o -f $SYSTEM/xbin/su ] && [ ! -f /su/bin/su ]; then
    ui_print "! System installed root detected, mount rw :("
    mount -o rw,remount /system
    # SuperSU
    if [ -e $SYSTEM/bin/.ext/.su ]; then
      mv -f $SYSTEM/bin/app_process32_original $SYSTEM/bin/app_process32 2>/dev/null
      mv -f $SYSTEM/bin/app_process64_original $SYSTEM/bin/app_process64 2>/dev/null
      mv -f $SYSTEM/bin/install-recovery_original.sh $SYSTEM/bin/install-recovery.sh 2>/dev/null
      cd $SYSTEM/bin
      if [ -e app_process64 ]; then
        ln -sf app_process64 app_process
      else
        ln -sf app_process32 app_process
      fi
    fi
    rm -rf $SYSTEM/.pin $SYSTEM/bin/.ext $SYSTEM/etc/.installed_su_daemon $SYSTEM/etc/.has_su_daemon \
    $SYSTEM/xbin/daemonsu $SYSTEM/xbin/su $SYSTEM/xbin/sugote $SYSTEM/xbin/sugote-mksh $SYSTEM/xbin/supolicy \
    $SYSTEM/bin/app_process_init $SYSTEM/bin/su /cache/su $SYSTEM/lib/libsupol.so $SYSTEM/lib64/libsupol.so \
    $SYSTEM/su.d $SYSTEM/etc/install-recovery.sh $SYSTEM/etc/init.d/99SuperSUDaemon /cache/install-recovery.sh \
    $SYSTEM/.supersu /cache/.supersu /data/.supersu \
    $SYSTEM/app/Superuser.apk $SYSTEM/app/SuperSU /cache/Superuser.apk  2>/dev/null
  fi
}

# --cpio-add <incpio> <mode> <entry> <infile>
cpio_add() {
  LD_LIBRARY_PATH=$SYSTEMLIB $BINDIR/magiskboot --cpio-add ramdisk.cpio $1 $2 $3
}

# --cpio-extract <incpio> <entry> <outfile>
cpio_extract() {
  LD_LIBRARY_PATH=$SYSTEMLIB $BINDIR/magiskboot --cpio-extract ramdisk.cpio $1 $2
}

# --cpio-mkdir <incpio> <mode> <entry>
cpio_mkdir() {
  LD_LIBRARY_PATH=$SYSTEMLIB $BINDIR/magiskboot --cpio-mkdir ramdisk.cpio $1 $2
}

##########################################################################################
# Detection
##########################################################################################

ui_print "*****************************"
ui_print "MAGISK_VERSION_STUB"
ui_print "*****************************"

if [ ! -d "$COMMONDIR" ]; then
  ui_print "! Failed: Unable to extract zip file!"
  exit 1
fi

ui_print "- Mounting /system(ro), /cache, /data"
mount -o ro /system 2>/dev/null
if $isABDevice
then
  mount -o rw,remount /system 2>/dev/null
#  mount  /vendor 2>/dev/null
fi
mount /cache 2>/dev/null
mount /data 2>/dev/null

if [ ! -f "$SYSTEM/build.prop" ]; then
  ui_print "! Failed: /system could not be mounted!"
  exit 1
fi

# read override variables
getvar KEEPVERITY
getvar KEEPFORCEENCRYPT
getvar BOOTIMAGE

[ -z $KEEPVERITY ] && KEEPVERITY=false
[ -z $KEEPFORCEENCRYPT ] && KEEPFORCEENCRYPT=false

# Check if system root is installed and remove
remove_system_su

API=`grep_prop ro.build.version.sdk`
ABI=`grep_prop ro.product.cpu.abi | cut -c-3`
ABI2=`grep_prop ro.product.cpu.abi2 | cut -c-3`
ABILONG=`grep_prop ro.product.cpu.abi`

ARCH=arm
IS64BIT=false
if [ "$ABI" = "x86" ]; then ARCH=x86; fi;
if [ "$ABI2" = "x86" ]; then ARCH=x86; fi;
if [ "$ABILONG" = "arm64-v8a" ]; then ARCH=arm64; IS64BIT=true; fi;
if [ "$ABILONG" = "x86_64" ]; then ARCH=x64; IS64BIT=true; fi;


if [ "$API" -lt "21" ]; then
  ui_print "! Magisk is only for Lollipop 5.0+ (SDK 21+)"
  exit 1
fi

ui_print "- Device platform: $ARCH"

BINDIR=$INSTALLER/$ARCH
chmod -R 755 $CHROMEDIR $BINDIR

SYSTEMLIB=$SYSTEM/lib
$IS64BIT && SYSTEMLIB=$SYSTEM/lib64

find_boot_image
if [ -z $BOOTIMAGE ]; then
  ui_print "! Unable to detect boot image"
  exit 1
fi

##########################################################################################
# Environment
##########################################################################################

ui_print "- Constructing environment"

is_mounted /data && MAGISKBIN=/data/magisk || MAGISKBIN=/cache/data_bin

# Copy required files
rm -rf $MAGISKBIN 2>/dev/null
mkdir -p $MAGISKBIN
cp -af $BINDIR/busybox $BINDIR/magiskboot $BINDIR/magiskpolicy $COMMONDIR/magisk.apk \
       $COMMONDIR/init.magisk.rc  $COMMONDIR/custom_ramdisk_patch.sh $COMMONDIR/magic_mask.sh $MAGISKBIN
# Legacy support
ln -sf /data/magisk/magiskpolicy $MAGISKBIN/sepolicy-inject

chmod -R 755 $MAGISKBIN
chcon -h u:object_r:system_file:s0 $MAGISKBIN $MAGISKBIN/*

# Temporary busybox for installation
rm -rf $TMPDIR/busybox 2>/dev/null
mkdir -p $TMPDIR/busybox
$BINDIR/busybox --install -s $TMPDIR/busybox
rm -f $TMPDIR/busybox/su $TMPDIR/busybox/sh $TMPDIR/busybox/reboot
PATH=$TMPDIR/busybox:$PATH

##########################################################################################
# Magisk Image
##########################################################################################

# Fix SuperSU.....
$BOOTMODE && $BINDIR/magiskpolicy --live "allow fsck * * *"

if (is_mounted /data); then
  IMG=/data/magisk.img
else
  IMG=/cache/magisk.img
  ui_print "- Data unavailable, use cache workaround"
fi

if [ -f $IMG ]; then
  ui_print "- $IMG detected!"
else
  ui_print "- Creating $IMG"
  make_ext4fs -l 64M -a /magisk -S $COMMONDIR/file_contexts_image $IMG
fi

mount_image $IMG /magisk
if (! is_mounted /magisk); then
  ui_print "! Magisk image mount failed..."
  exit 1
fi
MAGISKLOOP=$LOOPDEVICE

# Core folders and scripts
mkdir -p $COREDIR/bin $COREDIR/props $COREDIR/magiskhide $COREDIR/post-fs-data.d $COREDIR/service.d 2>/dev/null
cp -af $COMMONDIR/magiskhide/. $COREDIR/magiskhide
cp -af $BINDIR/resetprop $BINDIR/magiskhide $BINDIR/su $BINDIR/magiskpolicy $COREDIR/bin
# Legacy support
ln -sf $COREDIR/bin/resetprop $MAGISKBIN/resetprop

chmod -R 755 $COREDIR/bin $COREDIR/magiskhide $COREDIR/post-fs-data.d $COREDIR/service.d
chown -R 0.0 $COREDIR/bin $COREDIR/magiskhide $COREDIR/post-fs-data.d $COREDIR/service.d

##########################################################################################
# Unpack boot
##########################################################################################

ui_print "- Found Boot Image: $BOOTIMAGE"

rm -rf $BOOTTMP 2>/dev/null
mkdir -p $BOOTTMP
cd $BOOTTMP

ui_print "- Unpacking boot image"
LD_LIBRARY_PATH=$SYSTEMLIB $BINDIR/magiskboot --unpack $BOOTIMAGE
if [ $? -ne 0 ]; then
  ui_print "! Unable to unpack boot image"
  exit 1
fi

##########################################################################################
# Ramdisk restores
##########################################################################################

# Update our previous backup to new format if exists
if [ -f /data/stock_boot.img ]; then
  SHA1=`LD_LIBRARY_PATH=$SYSTEMLIB $BINDIR/magiskboot --sha1 /data/stock_boot.img | tail -n 1`
  STOCKDUMP=/data/stock_boot_${SHA1}.img
  mv /data/stock_boot.img $STOCKDUMP
  LD_LIBRARY_PATH=$SYSTEMLIB $BINDIR/magiskboot --compress $STOCKDUMP
fi

# Test patch status and do restore, after this section, ramdisk.cpio.orig is guaranteed to exist
SUPERSU=false
ui_print "- Checking patch status"
LD_LIBRARY_PATH=$SYSTEMLIB $BINDIR/magiskboot --cpio-test ramdisk.cpio
case $? in
  0 )  # Stock boot
    ui_print "- Backing up stock boot image"
    rm -f /data/stock_boot*
    SHA1=`LD_LIBRARY_PATH=$SYSTEMLIB $BINDIR/magiskboot --sha1 $BOOTIMAGE | tail -n 1`
    is_mounted /data && STOCKDUMP=/data/stock_boot_${SHA1}.img || STOCKDUMP=/cache/stock_boot_${SHA1}.img
    dd if=$BOOTIMAGE of=$STOCKDUMP
    LD_LIBRARY_PATH=$SYSTEMLIB $BINDIR/magiskboot --compress $STOCKDUMP
    cp -af ramdisk.cpio ramdisk.cpio.orig
    ;;
  1 )  # Magisk patched
    # Find SHA1 of stock boot image
    if [ -z $SHA1 ]; then
      LD_LIBRARY_PATH=$SYSTEMLIB $BINDIR/magiskboot --cpio-extract ramdisk.cpio init.magisk.rc init.magisk.rc
      SHA1=`grep_prop "# STOCKSHA1" init.magisk.rc`
      [ ! -z $SHA1 ] && STOCKDUMP=/data/stock_boot_${SHA1}.img
      rm -f init.magisk.rc
    fi
    ui_print "- Restoring ramdisk backup"
    LD_LIBRARY_PATH=$SYSTEMLIB $BINDIR/magiskboot --cpio-restore ramdisk.cpio
    if [ $? -ne 0 ]; then
      # Restore failed, try to find original 
      ui_print "! Cannot restore from ramdisk backup"
      ui_print "- Finding stock boot image backup"
      if [ -f ${STOCKDUMP}.gz ]; then
        LD_LIBRARY_PATH=$SYSTEMLIB $BINDIR/magiskboot --decompress ${STOCKDUMP}.gz stock_boot.img
        LD_LIBRARY_PATH=$SYSTEMLIB $BINDIR/magiskboot --unpack stock_boot.img
        rm -f stock_boot.img
      else
        ui_print "! Cannot find stock boot image backup"
        ui_print "! Will still try to complete installation"
      fi
    fi
    cp -af ramdisk.cpio ramdisk.cpio.orig
    ;;
  2 ) # SuperSU patched
    SUPERSU=true
    ui_print "- SuperSU patched boot detected!"
    ui_print "- Adding ramdisk patch script for SuperSU"
    cp -af $COMMONDIR/custom_ramdisk_patch.sh /data/custom_ramdisk_patch.sh
    ui_print "- We are using SuperSU's own tools, mounting su.img"
    is_mounted /data && SUIMG=/data/su.img || SUIMG=/cache/su.img
    mount_image $SUIMG /su
    SUPERSULOOP=$LOOPDEVICE
    if (is_mounted /su); then
      ui_print "- Restoring ramdisk backup with sukernel"
      LD_LIBRARY_PATH=$SYSTEMLIB /su/bin/sukernel --cpio-restore ramdisk.cpio ramdisk.cpio.orig
      if [ $? -ne 0 ]; then
        ui_print "! Cannot restore from ramdisk"
        ui_print "- Finding stock boot image backup with sukernel"
        LD_LIBRARY_PATH=$SYSTEMLIB /su/bin/sukernel --restore ramdisk.cpio stock_boot.img
        if [ $? -eq 0 ]; then
          LD_LIBRARY_PATH=$SYSTEMLIB $BINDIR/magiskboot --unpack stock_boot.img
          cp -af ramdisk.cpio ramdisk.cpio.orig
          rm stock_boot.img
        else
          ui_print "! Cannot find stock boot image backup"
          exit 1
        fi
      fi
    else
      ui_print "! SuperSU image mount failed..."
      ui_print "! Magisk scripts are placed correctly"
      ui_print "! Flash SuperSU immediately to finish installation"
      exit 1
    fi
    ;;
esac

##########################################################################################
# Boot image patches
##########################################################################################

# All ramdisk patch commands are stored in a separate script
ui_print "- Patching ramdisk"

<<<<<<< HEAD
if $isABDevice
then
  LD_LIBRARY_PATH=$SYSTEMLIB $MAGISKBIN/magiskpolicy --load /system/sepolicy --save /system/sepolicy --minimal
  mkdir -p /system/magisk 2>/dev/null
  cp -af $INSTALLER/common/init.magisk.rc /system/init.magisk.rc
  cp -af $INSTALLER/common/magic_mask.sh /system/sbin/magic_mask.sh
  chmod 0755 /system/magisk
  chmod 0750 /system/init.magisk.rc /system/sbin/magic_mask.sh
  chown 0.0 /system/magisk /system/init.magisk.rc /system/sbin/magic_mask.sh
  grep "import /init.magisk.rc" /system/init.rc >/dev/null || sed -i '1,/.*import.*/s/.*import.*/import \/init.magisk.rc\n&/' /system/init.rc
fi

cd $BOOTTMP
# Create ramdisk backups
=======
>>>>>>> 40766b33
if $SUPERSU; then
  # Use sukernel to patch ramdisk, so we can use its own tools to backup
  sh $COMMONDIR/custom_ramdisk_patch.sh $BOOTTMP/ramdisk.cpio

  # Create ramdisk backups
  LD_LIBRARY_PATH=$SYSTEMLIB /su/bin/sukernel --cpio-backup ramdisk.cpio.orig ramdisk.cpio ramdisk.cpio

else
  # The common patches
  $KEEPVERITY || LD_LIBRARY_PATH=$SYSTEMLIB $BINDIR/magiskboot --cpio-patch-dmverity ramdisk.cpio
  $KEEPFORCEENCRYPT || LD_LIBRARY_PATH=$SYSTEMLIB $BINDIR/magiskboot --cpio-patch-forceencrypt ramdisk.cpio

  # Add magisk entrypoint
  cpio_extract init.rc init.rc
  grep "import /init.magisk.rc" init.rc >/dev/null || sed -i '1,/.*import.*/s/.*import.*/import \/init.magisk.rc\n&/' init.rc
  sed -i "/selinux.reload_policy/d" init.rc
  cpio_add 750 init.rc init.rc

  # sepolicy patches
  cpio_extract sepolicy sepolicy
  LD_LIBRARY_PATH=$SYSTEMLIB $BINDIR/magiskpolicy --load sepolicy --save sepolicy --minimal
  cpio_add 644 sepolicy sepolicy

  # Add new items
  cpio_mkdir 755 magisk

  [ ! -z $SHA1 ] && echo "# STOCKSHA1=$SHA1" >> $COMMONDIR/init.magisk.rc
  cpio_add 750 init.magisk.rc $COMMONDIR/init.magisk.rc

  cpio_add 750 sbin/magic_mask.sh $COMMONDIR/magic_mask.sh

  # Create ramdisk backups
  LD_LIBRARY_PATH=$SYSTEMLIB $BINDIR/magiskboot --cpio-backup ramdisk.cpio ramdisk.cpio.orig
fi

rm -f ramdisk.cpio.orig

##########################################################################################
# Repack and flash
##########################################################################################

# Hexpatches

# Remove Samsung RKP in stock kernel
LD_LIBRARY_PATH=$SYSTEMLIB $BINDIR/magiskboot --hexpatch kernel \
49010054011440B93FA00F71E9000054010840B93FA00F7189000054001840B91FA00F7188010054 \
A1020054011440B93FA00F7140020054010840B93FA00F71E0010054001840B91FA00F7181010054

ui_print "- Repacking boot image"
LD_LIBRARY_PATH=$SYSTEMLIB $BINDIR/magiskboot --repack $BOOTIMAGE

case $? in
  1 )
    ui_print "! Unable to repack boot image!"
    exit 1
    ;;
  2 )
    ui_print "! Boot partition space insufficient"
    ui_print "! Remove ramdisk backups and try again"
    LD_LIBRARY_PATH=$SYSTEMLIB $BINDIR/magiskboot --cpio-rm ramdisk.cpio -r .backup
    LD_LIBRARY_PATH=$SYSTEMLIB $BINDIR/magiskboot --repack $BOOTIMAGE
    if [ $? -eq 2 ]; then
      ui_print "! Boot partition size still too small..."
      ui_print "! Unable to install Magisk"
      exit 1
    fi
    ;;
esac

# Sign chromeos boot
if [ -f chromeos ]; then
  cp -af $CHROMEDIR/. $MAGISKBIN/chromeos
  echo > config
  echo > bootloader
  LD_LIBRARY_PATH=$SYSTEMLIB $CHROMEDIR/futility vbutil_kernel --pack new-boot.img.signed --keyblock $CHROMEDIR/kernel.keyblock --signprivate $CHROMEDIR/kernel_data_key.vbprivk --version 1 --vmlinuz new-boot.img --config config --arch arm --bootloader bootloader --flags 0x1
  rm -f new-boot.img
  mv new-boot.img.signed new-boot.img
fi

ui_print "- Flashing new boot image"
[ ! -L $BOOTIMAGE ] && dd if=/dev/zero of=$BOOTIMAGE bs=4096 2>/dev/null
dd if=new-boot.img of=$BOOTIMAGE bs=4096

cd /

if ! $BOOTMODE; then
  ui_print "- Unmounting partitions"
  umount /magisk
  losetup -d $MAGISKLOOP 2>/dev/null
  rmdir /magisk
  if $SUPERSU; then
    umount /su
    losetup -d $SUPERSULOOP
    rmdir /su
  fi
  umount /system
fi

#umount /system 2>/dev/null
if $isABDevice
then
  mount -o ro /system 2>/dev/null
#  umount /vendor 2>/dev/null
fi
umount /cache 2>/dev/null
umount /data 2>/dev/null

ui_print "- Done"
exit 0<|MERGE_RESOLUTION|>--- conflicted
+++ resolved
@@ -35,7 +35,6 @@
 else
   isABDevice=false
 fi
-
 
 ##########################################################################################
 # Flashable update-binary preparation
@@ -221,7 +220,6 @@
 if $isABDevice
 then
   mount -o rw,remount /system 2>/dev/null
-#  mount  /vendor 2>/dev/null
 fi
 mount /cache 2>/dev/null
 mount /data 2>/dev/null
@@ -350,6 +348,7 @@
 
 ui_print "- Unpacking boot image"
 LD_LIBRARY_PATH=$SYSTEMLIB $BINDIR/magiskboot --unpack $BOOTIMAGE
+
 if [ $? -ne 0 ]; then
   ui_print "! Unable to unpack boot image"
   exit 1
@@ -447,7 +446,41 @@
 # All ramdisk patch commands are stored in a separate script
 ui_print "- Patching ramdisk"
 
-<<<<<<< HEAD
+if $SUPERSU; then
+  # Use sukernel to patch ramdisk, so we can use its own tools to backup
+  sh $COMMONDIR/custom_ramdisk_patch.sh $BOOTTMP/ramdisk.cpio
+
+  # Create ramdisk backups
+  LD_LIBRARY_PATH=$SYSTEMLIB /su/bin/sukernel --cpio-backup ramdisk.cpio.orig ramdisk.cpio ramdisk.cpio
+
+else
+  # The common patches
+  $KEEPVERITY || LD_LIBRARY_PATH=$SYSTEMLIB $BINDIR/magiskboot --cpio-patch-dmverity ramdisk.cpio
+  $KEEPFORCEENCRYPT || LD_LIBRARY_PATH=$SYSTEMLIB $BINDIR/magiskboot --cpio-patch-forceencrypt ramdisk.cpio
+
+  # Add magisk entrypoint
+  cpio_extract init.rc init.rc
+  grep "import /init.magisk.rc" init.rc >/dev/null || sed -i '1,/.*import.*/s/.*import.*/import \/init.magisk.rc\n&/' init.rc
+  sed -i "/selinux.reload_policy/d" init.rc
+  cpio_add 750 init.rc init.rc
+
+  # sepolicy patches
+  cpio_extract sepolicy sepolicy
+  LD_LIBRARY_PATH=$SYSTEMLIB $BINDIR/magiskpolicy --load sepolicy --save sepolicy --minimal
+  cpio_add 644 sepolicy sepolicy
+
+  # Add new items
+  cpio_mkdir 755 magisk
+
+  [ ! -z $SHA1 ] && echo "# STOCKSHA1=$SHA1" >> $COMMONDIR/init.magisk.rc
+  cpio_add 750 init.magisk.rc $COMMONDIR/init.magisk.rc
+
+  cpio_add 750 sbin/magic_mask.sh $COMMONDIR/magic_mask.sh
+
+  # Create ramdisk backups
+  LD_LIBRARY_PATH=$SYSTEMLIB $BINDIR/magiskboot --cpio-backup ramdisk.cpio ramdisk.cpio.orig
+fi
+
 if $isABDevice
 then
   LD_LIBRARY_PATH=$SYSTEMLIB $MAGISKBIN/magiskpolicy --load /system/sepolicy --save /system/sepolicy --minimal
@@ -458,45 +491,6 @@
   chmod 0750 /system/init.magisk.rc /system/sbin/magic_mask.sh
   chown 0.0 /system/magisk /system/init.magisk.rc /system/sbin/magic_mask.sh
   grep "import /init.magisk.rc" /system/init.rc >/dev/null || sed -i '1,/.*import.*/s/.*import.*/import \/init.magisk.rc\n&/' /system/init.rc
-fi
-
-cd $BOOTTMP
-# Create ramdisk backups
-=======
->>>>>>> 40766b33
-if $SUPERSU; then
-  # Use sukernel to patch ramdisk, so we can use its own tools to backup
-  sh $COMMONDIR/custom_ramdisk_patch.sh $BOOTTMP/ramdisk.cpio
-
-  # Create ramdisk backups
-  LD_LIBRARY_PATH=$SYSTEMLIB /su/bin/sukernel --cpio-backup ramdisk.cpio.orig ramdisk.cpio ramdisk.cpio
-
-else
-  # The common patches
-  $KEEPVERITY || LD_LIBRARY_PATH=$SYSTEMLIB $BINDIR/magiskboot --cpio-patch-dmverity ramdisk.cpio
-  $KEEPFORCEENCRYPT || LD_LIBRARY_PATH=$SYSTEMLIB $BINDIR/magiskboot --cpio-patch-forceencrypt ramdisk.cpio
-
-  # Add magisk entrypoint
-  cpio_extract init.rc init.rc
-  grep "import /init.magisk.rc" init.rc >/dev/null || sed -i '1,/.*import.*/s/.*import.*/import \/init.magisk.rc\n&/' init.rc
-  sed -i "/selinux.reload_policy/d" init.rc
-  cpio_add 750 init.rc init.rc
-
-  # sepolicy patches
-  cpio_extract sepolicy sepolicy
-  LD_LIBRARY_PATH=$SYSTEMLIB $BINDIR/magiskpolicy --load sepolicy --save sepolicy --minimal
-  cpio_add 644 sepolicy sepolicy
-
-  # Add new items
-  cpio_mkdir 755 magisk
-
-  [ ! -z $SHA1 ] && echo "# STOCKSHA1=$SHA1" >> $COMMONDIR/init.magisk.rc
-  cpio_add 750 init.magisk.rc $COMMONDIR/init.magisk.rc
-
-  cpio_add 750 sbin/magic_mask.sh $COMMONDIR/magic_mask.sh
-
-  # Create ramdisk backups
-  LD_LIBRARY_PATH=$SYSTEMLIB $BINDIR/magiskboot --cpio-backup ramdisk.cpio ramdisk.cpio.orig
 fi
 
 rm -f ramdisk.cpio.orig
@@ -562,11 +556,9 @@
   umount /system
 fi
 
-#umount /system 2>/dev/null
 if $isABDevice
 then
   mount -o ro /system 2>/dev/null
-#  umount /vendor 2>/dev/null
 fi
 umount /cache 2>/dev/null
 umount /data 2>/dev/null
