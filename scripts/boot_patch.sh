#!/system/bin/sh
#######################################################################################
# Magisk Boot Image Patcher
#######################################################################################
#
# Usage: boot_patch.sh <bootimage>
#
# The following flags can be set in environment variables:
# KEEPVERITY, KEEPFORCEENCRYPT, PATCHVBMETAFLAG, RECOVERYMODE, SYSTEM_ROOT
#
# This script should be placed in a directory with the following files:
#
# File name          Type      Description
#
# boot_patch.sh      script    A script to patch boot image for Magisk.
#                  (this file) The script will use files in its same
#                              directory to complete the patching process.
# util_functions.sh  script    A script which hosts all functions required
#                              for this script to work properly.
# magiskinit         binary    The binary to replace /init.
# magisk(32/64)      binary    The magisk binaries.
# magiskboot         binary    A tool to manipulate boot images.
# stub.apk           binary    The stub Magisk app to embed into ramdisk.
# chromeos           folder    This folder includes the utility and keys to sign
#                  (optional)  chromeos boot images. Only used for Pixel C.
#
#######################################################################################

############
# Functions
############

# Pure bash dirname implementation
getdir() {
  case "$1" in
    */*)
      dir=${1%/*}
      if [ -z $dir ]; then
        echo "/"
      else
        echo $dir
      fi
    ;;
    *) echo "." ;;
  esac
}

#################
# Initialization
#################

if [ -z $SOURCEDMODE ]; then
  # Switch to the location of the script file
  cd "$(getdir "${BASH_SOURCE:-$0}")"
  # Load utility functions
  . ./util_functions.sh
  # Check if 64-bit
  api_level_arch_detect
fi

BOOTIMAGE="$1"
[ -e "$BOOTIMAGE" ] || abort "$BOOTIMAGE does not exist!"

# Dump image for MTD/NAND character device boot partitions
if [ -c "$BOOTIMAGE" ]; then
  nanddump -f boot.img "$BOOTIMAGE"
  BOOTNAND="$BOOTIMAGE"
  BOOTIMAGE=boot.img
fi

# Flags
[ -z $KEEPVERITY ] && KEEPVERITY=false
[ -z $KEEPFORCEENCRYPT ] && KEEPFORCEENCRYPT=false
[ -z $PATCHVBMETAFLAG ] && PATCHVBMETAFLAG=false
[ -z $RECOVERYMODE ] && RECOVERYMODE=false
<<<<<<< HEAD
[ -z $SYSTEM_ROOT ] && SYSTEM_ROOT=false
=======
[ -z $ISENCRYPTED ] && ISENCRYPTED=false
>>>>>>> 577b5912
export KEEPVERITY
export KEEPFORCEENCRYPT
export PATCHVBMETAFLAG
export ISENCRYPTED

chmod -R 755 .

RULESDEVICE="$(./magiskinit --rules-device)" || abort "! Unable to find rules partition!"

#########
# Unpack
#########

CHROMEOS=false

ui_print "- Unpacking boot image"
./magiskboot unpack "$BOOTIMAGE"

case $? in
  0 ) ;;
  1 )
    abort "! Unsupported/Unknown image format"
    ;;
  2 )
    ui_print "- ChromeOS boot image detected"
    CHROMEOS=true
    ;;
  * )
    abort "! Unable to unpack boot image"
    ;;
esac

###################
# Ramdisk Restores
###################

# Test patch status and do restore
ui_print "- Checking ramdisk status"
if [ -e ramdisk.cpio ]; then
  ./magiskboot cpio ramdisk.cpio test
  STATUS=$?
else
  # Stock A only legacy SAR, or some Android 13 GKIs
  STATUS=0
fi
case $((STATUS & 3)) in
  0 )  # Stock boot
    ui_print "- Stock boot image detected"
    SHA1=$(./magiskboot sha1 "$BOOTIMAGE" 2>/dev/null)
    cat $BOOTIMAGE > stock_boot.img
    cp -af ramdisk.cpio ramdisk.cpio.orig 2>/dev/null
    ;;
  1 )  # Magisk patched
    ui_print "- Magisk patched boot image detected"
    # Find SHA1 of stock boot image
    [ -z $SHA1 ] && SHA1=$(./magiskboot cpio ramdisk.cpio sha1 2>/dev/null)
    ./magiskboot cpio ramdisk.cpio restore
    cp -af ramdisk.cpio ramdisk.cpio.orig
    rm -f stock_boot.img
    ;;
  2 )  # Unsupported
    ui_print "! Boot image patched by unsupported programs"
    abort "! Please restore back to stock boot image"
    ;;
esac

# Work around custom legacy Sony /init -> /(s)bin/init_sony : /init.real setup
INIT=init
if [ $((STATUS & 4)) -ne 0 ]; then
  INIT=init.real
fi

##################
# Ramdisk Patches
##################

ui_print "- Patching ramdisk"

echo "KEEPVERITY=$KEEPVERITY" > config
echo "KEEPFORCEENCRYPT=$KEEPFORCEENCRYPT" >> config
echo "PATCHVBMETAFLAG=$PATCHVBMETAFLAG" >> config
echo "RECOVERYMODE=$RECOVERYMODE" >> config
echo "RULESDEVICE=$RULESDEVICE" >> config
[ ! -z $SHA1 ] && echo "SHA1=$SHA1" >> config

# Compress to save precious ramdisk space
SKIP32="#"
SKIP64="#"
if [ -f magisk32 ]; then
  ./magiskboot compress=xz magisk32 magisk32.xz
  unset SKIP32
fi
if [ -f magisk64 ]; then
  ./magiskboot compress=xz magisk64 magisk64.xz
  unset SKIP64
fi
./magiskboot compress=xz stub.apk stub.xz

./magiskboot cpio ramdisk.cpio \
"add 0750 $INIT magiskinit" \
"mkdir 0750 overlay.d" \
"mkdir 0750 overlay.d/sbin" \
"$SKIP32 add 0644 overlay.d/sbin/magisk32.xz magisk32.xz" \
"$SKIP64 add 0644 overlay.d/sbin/magisk64.xz magisk64.xz" \
"add 0644 overlay.d/sbin/stub.xz stub.xz" \
"patch" \
"backup ramdisk.cpio.orig" \
"mkdir 000 .backup" \
"add 000 .backup/.magisk config"

rm -f ramdisk.cpio.orig config magisk*.xz stub.xz

#################
# Binary Patches
#################

for dt in dtb kernel_dtb extra; do
  if [ -f $dt ]; then
    if ! ./magiskboot dtb $dt test; then
      ui_print "! Boot image $dt was patched by old (unsupported) Magisk"
      abort "! Please try again with *unpatched* boot image"
    fi
    if ./magiskboot dtb $dt patch; then
      ui_print "- Patch fstab in boot image $dt"
    fi
  fi
done

if [ -f kernel ]; then
  PATCHEDKERNEL=false
  # Remove Samsung RKP
  ./magiskboot hexpatch kernel \
  49010054011440B93FA00F71E9000054010840B93FA00F7189000054001840B91FA00F7188010054 \
  A1020054011440B93FA00F7140020054010840B93FA00F71E0010054001840B91FA00F7181010054 \
  && PATCHEDKERNEL=true

  # Remove Samsung defex
  # Before: [mov w2, #-221]   (-__NR_execve)
  # After:  [mov w2, #-32768]
  ./magiskboot hexpatch kernel 821B8012 E2FF8F12 && PATCHEDKERNEL=true

  # Force kernel to load rootfs for legacy SAR devices
  # skip_initramfs -> want_initramfs
  $SYSTEM_ROOT && ./magiskboot hexpatch kernel \
  736B69705F696E697472616D667300 \
  77616E745F696E697472616D667300 \
  && PATCHEDKERNEL=true
  
  # If the kernel doesn't need to be patched at all,
  # keep raw kernel to avoid bootloops on some weird devices
  $PATCHEDKERNEL || rm -f kernel
fi

#################
# Repack & Flash
#################

ui_print "- Repacking boot image"
./magiskboot repack "$BOOTIMAGE" || abort "! Unable to repack boot image"

# Sign chromeos boot
$CHROMEOS && sign_chromeos

# Restore the original boot partition path
[ -e "$BOOTNAND" ] && BOOTIMAGE="$BOOTNAND"

# Reset any error code
true<|MERGE_RESOLUTION|>--- conflicted
+++ resolved
@@ -73,11 +73,8 @@
 [ -z $KEEPFORCEENCRYPT ] && KEEPFORCEENCRYPT=false
 [ -z $PATCHVBMETAFLAG ] && PATCHVBMETAFLAG=false
 [ -z $RECOVERYMODE ] && RECOVERYMODE=false
-<<<<<<< HEAD
 [ -z $SYSTEM_ROOT ] && SYSTEM_ROOT=false
-=======
 [ -z $ISENCRYPTED ] && ISENCRYPTED=false
->>>>>>> 577b5912
 export KEEPVERITY
 export KEEPFORCEENCRYPT
 export PATCHVBMETAFLAG
