--- conflicted
+++ resolved
@@ -60,13 +60,10 @@
 export KEEPVERITY=false
 export KEEPFORCEENCRYPT=true
 
-<<<<<<< HEAD
 echo "KEEPVERITY=$KEEPVERITY" > config
 echo "KEEPFORCEENCRYPT=$KEEPFORCEENCRYPT" >> config
-=======
 echo "RULESDEVICE=$(ISENCRYPTED=true ./magiskinit --rules-device)" >> config
 
->>>>>>> 577b5912
 # For API 28, we also patch advancedFeatures.ini to disable SAR
 # Manually override skip_initramfs by setting RECOVERYMODE=true
 [ $API = "28" ] && echo 'RECOVERYMODE=true' >> config
