![](docs/images/logo.png)

![Downloads](https://img.shields.io/github/downloads/datnerdguy/Magisk/latest/total?label=Downloads)

#### This is not an officially supported Google product
#### This project is not in any way affiliated with offical Magisk or [@topjohnwu](https://github.com/topjohnwu)

## Introduction

Magisk is a suite of open source software for customizing Android, supporting devices higher than Android 5.0.<br>
Some highlight features:

- **MagiskSU**: Provide root access for applications
- **Magisk Modules**: Modify read-only partitions by installing modules
- **MagiskBoot**: The most complete tool for unpacking and repacking Android boot images
- **Zygisk**: Run code in every Android applications' processes

## Downloads

[![](https://img.shields.io/badge/Magisk-v25.2.1-blue)](https://github.com/datnerdguy/Magisk/releases/tag/v25.2.1)

## Useful Links

- [Installation Instruction](https://topjohnwu.github.io/Magisk/install.html)
- [Magisk Documentation](https://topjohnwu.github.io/Magisk/)
- [Magisk Troubleshoot Wiki](https://www.didgeridoohan.com/magisk/HomePage) (by [@Didgeridoohan](https://github.com/Didgeridoohan))

## Bug Reports

**Only bug reports from Debug builds will be accepted.**

For installation issues, upload both boot image and install logs.<br>
For Magisk issues, upload boot logcat or dmesg.<br>
For Magisk app crashes, record and upload the logcat when the crash occurs.

## Building and Development

- Magisk builds on any OS Android Studio supports. Install Android Studio and do the initial setups.
<<<<<<< HEAD
- Clone sources: `git clone --recurse-submodules https://github.com/datnerdguy/Magisk.git`
- Install Python 3.6+ \
=======
- Clone sources: `git clone --recurse-submodules https://github.com/topjohnwu/Magisk.git`
- Install Python 3.8+ \
>>>>>>> ea0e3a09
  (Windows only: select **'Add Python to PATH'** in installer, and run `pip install colorama` after install)
- Configure to use the JDK bundled in Android Studio:
  - macOS: `export JAVA_HOME="/Applications/Android Studio.app/Contents/jre/Contents/Home"`
  - Linux: `export PATH="/path/to/androidstudio/jre/bin:$PATH"`
  - Windows: Add `C:\Path\To\Android Studio\jre\bin` to environment variable `PATH`
- Set environment variable `ANDROID_SDK_ROOT` to the Android SDK folder (can be found in Android Studio settings)
- Run `./build.py ndk` to let the script download and install NDK for you
- To start building, run `build.py` to see your options. \
  For each action, use `-h` to access help (e.g. `./build.py all -h`)
- To start development, open the project with Android Studio. The IDE can be used for both app (Kotlin/Java) and native sources.
- Optionally, set custom configs with `config.prop`. A sample `config.prop.sample` is provided.

## Signing and Distribution

- The certificate of the key used to sign the final Magisk APK product is also directly embedded into some executables. In release builds, Magisk's root daemon will enforce this certificate check and reject and forcefully uninstall any non-matching Magisk apps to protect users from malicious and unverified Magisk APKs.
- To do any development on Magisk itself, switch to an **official debug build and reinstall Magisk** to bypass the signature check.
- To distribute your own Magisk builds signed with your own keys, set your signing configs in `config.prop`.
- Check [Google's Documentation](https://developer.android.com/studio/publish/app-signing.html#generate-key) for more details on generating your own key.

## Translation Contributions

Default string resources for the Magisk app and its stub APK are located here:

- `app/src/main/res/values/strings.xml`
- `stub/src/main/res/values/strings.xml`

Translate each and place them in the respective locations (`[module]/src/main/res/values-[lang]/strings.xml`).

## License

    Magisk, including all git submodules are free software:
    you can redistribute it and/or modify it under the terms of the
    GNU General Public License as published by the Free Software Foundation,
    either version 3 of the License, or (at your option) any later version.

    This program is distributed in the hope that it will be useful,
    but WITHOUT ANY WARRANTY; without even the implied warranty of
    MERCHANTABILITY or FITNESS FOR A PARTICULAR PURPOSE.  See the
    GNU General Public License for more details.

    You should have received a copy of the GNU General Public License
    along with this program.  If not, see <http://www.gnu.org/licenses/>.<|MERGE_RESOLUTION|>--- conflicted
+++ resolved
@@ -36,13 +36,8 @@
 ## Building and Development
 
 - Magisk builds on any OS Android Studio supports. Install Android Studio and do the initial setups.
-<<<<<<< HEAD
-- Clone sources: `git clone --recurse-submodules https://github.com/datnerdguy/Magisk.git`
-- Install Python 3.6+ \
-=======
 - Clone sources: `git clone --recurse-submodules https://github.com/topjohnwu/Magisk.git`
 - Install Python 3.8+ \
->>>>>>> ea0e3a09
   (Windows only: select **'Add Python to PATH'** in installer, and run `pip install colorama` after install)
 - Configure to use the JDK bundled in Android Studio:
   - macOS: `export JAVA_HOME="/Applications/Android Studio.app/Contents/jre/Contents/Home"`
