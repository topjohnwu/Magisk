![](docs/images/logo.png)

[![Downloads](https://img.shields.io/badge/dynamic/json?color=green&label=Downloads&query=totalString&url=https%3A%2F%2Fraw.githubusercontent.com%2Ftopjohnwu%2Fmagisk-files%2Fcount%2Fcount.json&cacheSeconds=1800)](https://raw.githubusercontent.com/topjohnwu/magisk-files/count/count.json)

#### This is not an officially supported Google product

## Introduction

Magisk is a suite of open source software for customizing Android, supporting devices higher than Android 5.0.<br>
Some highlight features:

- **MagiskSU**: Provide root access for applications
- **Magisk Modules**: Modify read-only partitions by installing modules
- **MagiskBoot**: The most complete tool for unpacking and repacking Android boot images
- **Zygisk**: Run code in every Android applications' processes

## Downloads

[Github](https://github.com/topjohnwu/Magisk/) is the only source where you can get official Magisk information and downloads.

[![](https://img.shields.io/badge/Magisk-v25.2-blue)](https://github.com/topjohnwu/Magisk/releases/tag/v25.2)
[![](https://img.shields.io/badge/Magisk%20Beta-v25.2-blue)](https://github.com/topjohnwu/Magisk/releases/tag/v25.2)
[![](https://img.shields.io/badge/Magisk-Canary-red)](https://raw.githubusercontent.com/topjohnwu/magisk-files/canary/app-release.apk)
[![](https://img.shields.io/badge/Magisk-Debug-red)](https://raw.githubusercontent.com/topjohnwu/magisk-files/canary/app-debug.apk)

## Useful Links

- [Installation Instruction](https://topjohnwu.github.io/Magisk/install.html)
- [Magisk Documentation](https://topjohnwu.github.io/Magisk/)
- [Magisk Troubleshoot Wiki](https://www.didgeridoohan.com/magisk/HomePage) (by [@Didgeridoohan](https://github.com/Didgeridoohan))

## Bug Reports

**Only bug reports from the latest Debug build will be accepted.<br>
Please follow our issue template, otherwise your issue will be automatically closed by bot.**

For installation issues, upload both boot image and install logs.<br>
For Magisk issues, upload boot logcat, dmesg or [bugreport](https://developer.android.com/studio/debug/bug-report).<br>
For Magisk app crashes, record and upload the logcat when the crash occurs.

## Building and Development

- Magisk builds on any OS Android Studio supports. Install Android Studio and do the initial setups.
<<<<<<< HEAD
- Clone sources: `git clone --recurse-submodules https://github.com/topjohnwu/Magisk.git` \
  (Windows only: BEFORE cloning, enable developer mode in Settings and run `git config --global core.symlinks true`!)
- Install Python 3.6+ \
=======
- Clone sources: `git clone --recurse-submodules https://github.com/topjohnwu/Magisk.git`
- Install Python 3.8+ \
>>>>>>> 03418ddc
  (Windows only: select **'Add Python to PATH'** in installer, and run `pip install colorama` after install)
- (Windows only) Install Visual Studio 2013+ with the Windows 10/11 SDK and the Visual C++ option
- Configure to use the JDK bundled in Android Studio:
  - macOS: `export JAVA_HOME="/Applications/Android Studio.app/Contents/jre/Contents/Home"`
  - Linux: `export PATH="/path/to/androidstudio/jre/bin:$PATH"`
  - Windows: Add `C:\Path\To\Android Studio\jre\bin` to environment variable `PATH`
- Set environment variable `ANDROID_SDK_ROOT` to the Android SDK folder (can be found in Android Studio settings)
- Run `./build.py ndk` to let the script download and install NDK for you
- To start building, run `build.py` to see your options. \
  For each action, use `-h` to access help (e.g. `./build.py all -h`)
- To start development, open the project with Android Studio. The IDE can be used for both app (Kotlin/Java) and native sources.
- Optionally, set custom configs with `config.prop`. A sample `config.prop.sample` is provided.

## Signing and Distribution

- The certificate of the key used to sign the final Magisk APK product is also directly embedded into some executables. In release builds, Magisk's root daemon will enforce this certificate check and reject and forcefully uninstall any non-matching Magisk apps to protect users from malicious and unverified Magisk APKs.
- To do any development on Magisk itself, switch to an **official debug build and reinstall Magisk** to bypass the signature check.
- To distribute your own Magisk builds signed with your own keys, set your signing configs in `config.prop`.
- Check [Google's Documentation](https://developer.android.com/studio/publish/app-signing.html#generate-key) for more details on generating your own key.

## Translation Contributions

Default string resources for the Magisk app and its stub APK are located here:

- `app/src/main/res/values/strings.xml`
- `stub/src/main/res/values/strings.xml`

Translate each and place them in the respective locations (`[module]/src/main/res/values-[lang]/strings.xml`).

## License

    Magisk, including all git submodules are free software:
    you can redistribute it and/or modify it under the terms of the
    GNU General Public License as published by the Free Software Foundation,
    either version 3 of the License, or (at your option) any later version.

    This program is distributed in the hope that it will be useful,
    but WITHOUT ANY WARRANTY; without even the implied warranty of
    MERCHANTABILITY or FITNESS FOR A PARTICULAR PURPOSE.  See the
    GNU General Public License for more details.

    You should have received a copy of the GNU General Public License
    along with this program.  If not, see <http://www.gnu.org/licenses/>.<|MERGE_RESOLUTION|>--- conflicted
+++ resolved
@@ -41,14 +41,9 @@
 ## Building and Development
 
 - Magisk builds on any OS Android Studio supports. Install Android Studio and do the initial setups.
-<<<<<<< HEAD
 - Clone sources: `git clone --recurse-submodules https://github.com/topjohnwu/Magisk.git` \
   (Windows only: BEFORE cloning, enable developer mode in Settings and run `git config --global core.symlinks true`!)
-- Install Python 3.6+ \
-=======
-- Clone sources: `git clone --recurse-submodules https://github.com/topjohnwu/Magisk.git`
 - Install Python 3.8+ \
->>>>>>> 03418ddc
   (Windows only: select **'Add Python to PATH'** in installer, and run `pip install colorama` after install)
 - (Windows only) Install Visual Studio 2013+ with the Windows 10/11 SDK and the Visual C++ option
 - Configure to use the JDK bundled in Android Studio:
