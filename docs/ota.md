--- conflicted
+++ resolved
@@ -1,11 +1,7 @@
 ## OTA Upgrade Guides
 Magisk does not modify most read-only partitions, which means applying official OTAs is much simpler. Here are the tutorials for several different kind of devices to apply OTAs and preserve Magisk after the installation (if possible). This is just a general guide as procedures for each device may vary.
 
-<<<<<<< HEAD
-**NOTE: In order to apply OTAs, you HAVE to make sure you haven't modified any read-only partitons yourself (such as `/system` or `/vendor`) in any way. Even remounting the partition to rw will tamper block verification!!**
-=======
 **NOTE: In order to apply OTAs, you HAVE to make sure you haven't modified and read-only partitions yourself (such as `/system` or `/vendor`) in any way. Even remounting the partition to rw will tamper block verification!!**
->>>>>>> ea7be616
 
 ### Prerequisites
 - Please disable *Automatic system updates* in developer options, so it won't install OTAs without your acknowledgement.
