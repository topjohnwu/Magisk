--- conflicted
+++ resolved
@@ -154,85 +154,11 @@
             |</activity>""".ind(2)
         )
 
-<<<<<<< HEAD
-    val cmpList = mutableListOf<String>()
-
-    cmpList.add(
-        """
-        |<provider
-        |    android:name="x.COMPONENT_PLACEHOLDER_0"
-        |    android:authorities="${'$'}{applicationId}.provider"
-        |    android:directBootAware="true"
-        |    android:exported="false"
-        |    android:grantUriPermissions="true" />""".ind(2)
-    )
-
-    cmpList.add(
-        """
-        |<receiver
-        |    android:name="x.COMPONENT_PLACEHOLDER_1"
-        |    android:exported="false">
-        |    <intent-filter>
-        |        <action android:name="android.intent.action.LOCALE_CHANGED" />
-        |        <action android:name="android.intent.action.UID_REMOVED" />
-        |        <action android:name="android.intent.action.MY_PACKAGE_REPLACED" />
-        |    </intent-filter>
-        |    <intent-filter>
-        |        <action android:name="android.intent.action.PACKAGE_REPLACED" />
-        |        <action android:name="android.intent.action.PACKAGE_FULLY_REMOVED" />
-        |
-        |        <data android:scheme="package" />
-        |    </intent-filter>
-        |</receiver>""".ind(2)
-    )
-
-    cmpList.add(
-        """
-        |<activity
-        |    android:name="x.COMPONENT_PLACEHOLDER_2"
-        |    android:exported="true">
-        |    <intent-filter>
-        |        <action android:name="android.intent.action.MAIN" />
-        |        <category android:name="android.intent.category.LAUNCHER" />
-        |    </intent-filter>
-        |</activity>""".ind(2)
-    )
-
-    cmpList.add(
-        """
-        |<activity
-        |    android:name="x.COMPONENT_PLACEHOLDER_3"
-        |    android:directBootAware="true"
-        |    android:exported="false"
-        |    android:taskAffinity=""
-        |    tools:ignore="AppLinkUrlError">
-        |    <intent-filter>
-        |        <action android:name="android.intent.action.VIEW"/>
-        |        <category android:name="android.intent.category.DEFAULT"/>
-        |    </intent-filter>
-        |</activity>""".ind(2)
-    )
-
-    cmpList.add(
-        """
-        |<service
-        |    android:name="x.COMPONENT_PLACEHOLDER_4"
-        |    android:exported="false"
-        |    android:foregroundServiceType="dataSync" />""".ind(2)
-    )
-
-    cmpList.add(
-        """
-        |<service
-        |    android:name="x.COMPONENT_PLACEHOLDER_5"
-        |    android:exported="false"
-        |    android:permission="android.permission.BIND_JOB_SERVICE" />""".ind(2)
-    )
-=======
         cmpList.add("""
             |<service
             |    android:name="x.COMPONENT_PLACEHOLDER_4"
-            |    android:exported="false" />""".ind(2)
+            |    android:exported="false"
+            |    android:foregroundServiceType="dataSync" />""".ind(2)
         )
 
         cmpList.add("""
@@ -264,7 +190,6 @@
 
 fun genStubClasses(factoryOutDir: File, appOutDir: File) {
     fun String.ind(level: Int) = replaceIndentByMargin("    ".repeat(level))
->>>>>>> af054e4e
 
     val classNameGenerator = sequence {
         fun notJavaKeyword(name: String) = when (name) {
